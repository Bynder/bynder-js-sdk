language: node_js
sudo: false
node_js:
<<<<<<< HEAD
  - "10"
  - "11"
  - "12"
  - "13"
  - "14"
=======
  - '8'
  - '10'
  - '11'

>>>>>>> 706749ef
notifications:
  email:
    recipients:
    - ajax@bynder.com
    on_success: never
    on_failure: always

deploy:
  provider: npm
  email:
    secure: "k/orvp1twuGLoO8vpxVT9z06t/BVOlPV4i5+viu4F1V+PgLFO8c31NVimpf7i/71VhLivZAemaYAEHVG8l6HJ8FhuB7oJHMcXTrA8dvYNrueVF07Wz9tGIurMWtFdy8FATVdd4W3RMVYYRtpNtpX3HPKnpfNvQWyGsHyrBXsjP4yYZL33WNQ/SU5HqK1YJYw7ujvVNzC9G9VrgfDdkj/cclea3uo3CZzQbmStLf5FgrJ2y0ySZqYVofMPjgBFI5vLkn5hI8Pb/hkN1IvAeH4piWgHW8mNtQnrZaqR7jsY5jNH0dXRWuT4fjfUuY5L3wlO8ucFwndrbuxp+Zu07xc6VO3es8ZLz40suF+L53estUSYf3/E+zCof7hoL64couQ6VYNJgi+eho4e0baIqOHaHjjTvdyDdCvOulkgzY3YtmjnXZj/cdmPrP+XGTFGMpERlW6F6fMHljlnBYY2D+LvynRoFwbBH+Mol1I61SIR5F/Chd4HYA6GtNk6hO3lgoKkzwhvpSBN4OFurP2lUReZ19piTYBdsTLMyneTKQOzrWF7VSfGT41vJ6t0RrwoA4WYrHzzjchl57iFcxS45v+vr0xGFMAmy9IK/2fMABxF/gRs/PJUI6bx4bvdR2+oaCfhWe2LrLLRgYGki2MvbzPo8BxOd+6SxyjaINdjemAf5c="
  api_key:
    secure: "Xouzxsk9WYMxE0CRWEWYKcenoDwddduU9RopOp7GwYLPq38yxjAZURlz9u2dX4THwuyqrNuulOipFsrsW8qAFhLv6o2B3lGil/cPRroy3woli5Vy7TUJCwb4IQUOtxgU/ffgA5UKRJ2JFwz1K0F/dFegEbSq8CRzqKiKF2uZ/j/H1Tbym1FyvI/xuNXCQMhhew92X3nOdw2pWF009z8lafUwdGrwyau4CpFJHx6K5S/by+wFK/cR+HWW1RbFNpKQmWXJc5kdf4Z55L+HbMb/3gH780MoQeIAAeRACbGehx7wO5qGGDhxdiomLVZG0p63xOlMvVFMlGn434aHBmR8i/angWwDyLs9fiXvKWWXzY/IghxT6Or2e5ot4tgomX51WC0DYb6FScD9ZfadrNgV9sQtH/4AY5jUBWBQKzGJOw3JeAzM/jBIIIwupnFviUDZ8lItSNFiqx9fBa/XlpO1cu4vNKK2Swf9VVqi/gwlb9lLRKyO8tqeUfz0LMKe0pYS6iIrDjpP4tgpIcPfl2H2P5rWpNEqmvn99xu3X+8N0U564EurIQ4UmERZy+FLaPLY7M2PJMmRXVBk4hC6WRBrK68hx+lePhdFzJD51CRSqOfQObwILFa9erY90lZGUFN4FjUK8Un6Qgj8615Fe6W1nZb0M/Nv2+b/fM1NTo6d3Qs="
  on:
    tags: true
    repo: Bynder/bynder-js-sdk
  skip_cleanup: 'true'<|MERGE_RESOLUTION|>--- conflicted
+++ resolved
@@ -1,18 +1,11 @@
 language: node_js
 sudo: false
 node_js:
-<<<<<<< HEAD
   - "10"
   - "11"
   - "12"
   - "13"
   - "14"
-=======
-  - '8'
-  - '10'
-  - '11'
-
->>>>>>> 706749ef
 notifications:
   email:
     recipients:
