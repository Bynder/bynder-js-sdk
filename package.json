{
  "name": "@bynder/bynder-js-sdk",
  "version": "3.0.0",
  "description": "Bynder Javascript SDK",
  "main": "dist/bynder-js-sdk.cjs.js",
  "module": "dist/bynder-js-sdk.esm.js",
  "scripts": {
    "build": "rollup -c",
    "dev": "npm run build -- -w",
    "test": "jest --coverage",
    "lint": "eslint --config .eslintrc src/ tests/",
    "test:watch": "npm run test -- --watch src/ test/ --notify",
    "pretest": "npm run lint",
    "prepublish": "npm run build && npm run docs",
    "docs": "jsdoc --destination docs --readme README.md src/**/*.js"
  },
  "author": "Bynder",
  "license": "MIT",
  "files": [
    "dist/bynder-js-sdk.cjs.js",
    "dist/bynder-js-sdk.esm.js"
  ],
  "devDependencies": {
    "@babel/core": "^7.11.6",
    "@babel/plugin-proposal-object-rest-spread": "^7.11.0",
    "@babel/plugin-proposal-optional-chaining": "^7.11.0",
    "@babel/plugin-syntax-dynamic-import": "^7.8.3",
    "@babel/plugin-transform-spread": "^7.11.0",
    "@babel/preset-env": "^7.11.5",
    "@rollup/plugin-commonjs": "^15.1.0",
    "@rollup/plugin-json": "^4.1.0",
    "@rollup/plugin-node-resolve": "^9.0.0",
    "babel-jest": "^26.3.0",
    "eslint": "^7.9.0",
    "eslint-plugin-import": "^2.22.0",
    "jest": "^24.9.0",
    "jsdoc": "^3.6.6",
    "rollup": "^2.28.2"
  },
  "dependencies": {
    "axios": "^0.19.0",
    "is-url": "^1.2.4",
    "isomorphic-form-data": "^1.0.0",
    "query-string": "^6.1.0",
    "simple-oauth2": "^2.5.1",
    "uuid": "^8.3.0"
  },
<<<<<<< HEAD
  "repository": "git@github.com:Bynder/bynder-js-sdk.git",
  "jest": {
    "moduleFileExtensions": [
      "js"
    ],
    "transform": {
      "^.+\\.js$": "babel-jest"
    },
    "moduleNameMapper": {
      "^@/(.*)$": "<rootDir>/src/$1"
    },
    "testMatch": [
      "<rootDir>/tests/**/*.test.js"
    ],
    "collectCoverageFrom": [
      "**/*.{js,jsx}",
      "!**/node_modules/**",
      "!**/dist/**",
      "!**/docs/**"
    ],
    "coveragePathIgnorePatterns": [
      "/node_modules/",
      "/dist/",
      "/resources/",
      "/repl.js",
      "/coverage/",
      "/samples/",
      "/docs/",
      "/tests/helpers/",
      "/rollup.config.js"
    ],
    "coverageDirectory": "coverage",
    "coverageReporters": [
      "text",
      "html"
    ]
  }
=======
  "resolutions": {
    "graceful-fs": "^4.2.4"
  },
  "repository": "git@github.com:Bynder/bynder-js-sdk.git"
>>>>>>> f4c83258
}<|MERGE_RESOLUTION|>--- conflicted
+++ resolved
@@ -45,7 +45,9 @@
     "simple-oauth2": "^2.5.1",
     "uuid": "^8.3.0"
   },
-<<<<<<< HEAD
+  "resolutions": {
+    "graceful-fs": "^4.2.4"
+  },
   "repository": "git@github.com:Bynder/bynder-js-sdk.git",
   "jest": {
     "moduleFileExtensions": [
@@ -83,10 +85,4 @@
       "html"
     ]
   }
-=======
-  "resolutions": {
-    "graceful-fs": "^4.2.4"
-  },
-  "repository": "git@github.com:Bynder/bynder-js-sdk.git"
->>>>>>> f4c83258
 }