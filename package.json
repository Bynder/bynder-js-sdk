--- conflicted
+++ resolved
@@ -12,12 +12,8 @@
     "test:watch": "npm run test -- --watch src/ test/ --notify",
     "pretest": "npm run lint",
     "prepublish": "npm run build && npm run docs",
-<<<<<<< HEAD
-    "docs": "jsdoc --destination docs --readme README.md src/**/*.js"
-=======
     "docs": "jsdoc --destination docs --readme README.md src/**/*.js",
     "coveralls": "coveralls < coverage/lcov.info"
->>>>>>> d321ee42
   },
   "author": "Bynder",
   "license": "MIT",
@@ -43,29 +39,10 @@
     "rollup": "^2.28.2"
   },
   "dependencies": {
-<<<<<<< HEAD
     "axios": "^0.21.1",
-    "babel-plugin-transform-object-rest-spread": "^6.26.0",
-    "babel-plugin-transform-runtime": "^6.23.0",
-    "elliptic": "6.5.4",
-    "handlebars": "4.7.7",
-    "ini": "1.3.7",
-    "is-url": "^1.2.4",
-    "isomorphic-form-data": "^1.0.0",
-    "node-fetch": "2.6.1",
-    "proper-url-join": "^1.2.0",
-    "query-string": "6.14.1",
-    "simple-oauth2": "^2.5.1",
-    "ssri": "6.0.2",
-    "websocket-extensions": "0.1.4",
-    "y18n": "4.0.1",
-    "yargs-parser": "13.1.2",
-=======
-    "axios": "^0.19.0",
     "is-url": "^1.2.4",
     "query-string": "^6.1.0",
     "simple-oauth2": "^2.5.1",
->>>>>>> d321ee42
     "uuid": "^8.3.0"
   },
   "resolutions": {
@@ -105,12 +82,8 @@
     "coverageDirectory": "coverage",
     "coverageReporters": [
       "text",
-<<<<<<< HEAD
-      "html"
-=======
       "html",
       "lcov"
->>>>>>> d321ee42
     ]
   }
 }