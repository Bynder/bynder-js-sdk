{
  "name": "@bynder/bynder-js-sdk",
<<<<<<< HEAD
  "version": "2.0.0",
=======
  "version": "1.4.0",
>>>>>>> d9f92623
  "description": "Bynder Javascript SDK",
  "main": "./dist/bynder-js-sdk.js",
  "scripts": {
    "test": "jest",
    "build": "gulp babel",
    "prepublish": "npm run build"
  },
  "author": "Bynder",
  "license": "MIT",
  "files": [
    "dist/bynder-js-sdk.js"
  ],
  "devDependencies": {
    "babel": "^6.5.2",
    "babel-core": "^6.20.0",
    "babel-loader": "^6.2.9",
    "babel-polyfill": "^6.20.0",
    "babel-preset-env": "^1.1.1",
    "eslint": "~4.18.2",
    "eslint-config-airbnb": "^12.0.0",
    "eslint-plugin-import": "~1.16.0",
    "eslint-plugin-jsx-a11y": "~2.2.3",
    "eslint-plugin-react": "~6.4.1",
    "gulp": "^3.9.1",
    "gulp-babel": "^6.1.2",
    "gulp-connect": "^5.0.0",
    "gulp-eslint": "^3.0.1",
    "gulp-jsdoc3": "^0.3.0",
    "istanbul": "^0.4.5",
    "jest": "^24.1.0",
    "json-loader": "^0.5.4",
    "path": "^0.12.7",
    "webpack": "^1.14.0"
  },
  "dependencies": {
<<<<<<< HEAD
    "axios": "^0.18.0",
=======
    "axios": "^0.19.0",
>>>>>>> d9f92623
    "babel-plugin-transform-object-rest-spread": "^6.26.0",
    "is-url": "^1.2.4",
    "isomorphic-form-data": "^1.0.0",
    "nanoid": "^2.0.1",
    "node-fetch": "^1.6.0",
    "oauth-1.0a": "^1.0.1",
    "proper-url-join": "^1.2.0",
<<<<<<< HEAD
    "query-string": "^6.1.0",
    "simple-oauth2": "^2.2.1"
=======
    "query-string": "^6.1.0"
>>>>>>> d9f92623
  },
  "repository": "git@github.com:Bynder/bynder-js-sdk.git"
}<|MERGE_RESOLUTION|>--- conflicted
+++ resolved
@@ -1,10 +1,6 @@
 {
   "name": "@bynder/bynder-js-sdk",
-<<<<<<< HEAD
   "version": "2.0.0",
-=======
-  "version": "1.4.0",
->>>>>>> d9f92623
   "description": "Bynder Javascript SDK",
   "main": "./dist/bynder-js-sdk.js",
   "scripts": {
@@ -40,11 +36,7 @@
     "webpack": "^1.14.0"
   },
   "dependencies": {
-<<<<<<< HEAD
-    "axios": "^0.18.0",
-=======
     "axios": "^0.19.0",
->>>>>>> d9f92623
     "babel-plugin-transform-object-rest-spread": "^6.26.0",
     "is-url": "^1.2.4",
     "isomorphic-form-data": "^1.0.0",
@@ -52,12 +44,8 @@
     "node-fetch": "^1.6.0",
     "oauth-1.0a": "^1.0.1",
     "proper-url-join": "^1.2.0",
-<<<<<<< HEAD
     "query-string": "^6.1.0",
     "simple-oauth2": "^2.2.1"
-=======
-    "query-string": "^6.1.0"
->>>>>>> d9f92623
   },
   "repository": "git@github.com:Bynder/bynder-js-sdk.git"
 }