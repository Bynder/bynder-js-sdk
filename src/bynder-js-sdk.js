<<<<<<< HEAD
require("isomorphic-form-data");
const OAuth = require("oauth-1.0a");
const axios = require("axios");
const { basename } = require("path");
const isUrl = require("is-url");
const joinUrl = require("proper-url-join");
const queryString = require("query-string");
const simpleOAuth2 = require("simple-oauth2");
const nanoid = require("nanoid");
const url = require("url");

const DEFAULT_SCOPES = "openid offline";
=======
import 'isomorphic-form-data';
import OAuth from 'oauth-1.0a';
import axios from 'axios';
import { basename } from 'path';
import isUrl from 'is-url';
import joinUrl from 'proper-url-join';
import queryString from 'query-string';

>>>>>>> d9f92623
const defaultAssetsNumberPerPage = 50;

/**
 * Rejects the request.
 * @return {Promise} error - Returns a Promise with the details for the wrong request.
 */
function rejectValidation(module, param) {
  return Promise.reject({
    status: 0,
    message: `The ${module} ${param} is not valid or it was not specified properly`
  });
}

<<<<<<< HEAD
=======
    /**
     * Creates the Authorization header.
     * @return {Object} header - Returns an object with the Authorization header and its signed content.
     */
function createAuthHeader(requestData, consumerToken, accessToken) {
    const oauth = new OAuth({ consumer: consumerToken });

    return oauth.toHeader(oauth.authorize(requestData, accessToken));
}


>>>>>>> d9f92623
/**
 * @classdesc Represents an API call.
 * @class
 * @abstract
 */
class APICall {
<<<<<<< HEAD
  /**
   * Create a APICall.
   * @constructor
   * @param {string} baseURL - A string with the base URL for account.
   * @param {string} httpsAgent - A https agent.
   * @param {string} httpAgent - A http agent.
   * @param {string} token - Optional OAuth2 access token
   * @param {Object} [data={}] - An object containing the query parameters.
   */
  constructor(baseURL, httpsAgent, httpAgent, token) {
    if (!isUrl(baseURL)) throw new Error("The base URL provided is not valid");

    this.baseURL = baseURL;
    this.httpsAgent = httpsAgent;
    this.httpAgent = httpAgent;
    this.token = token;
  }

  /**
   * Fetch the information from the API.
   * @return {Promise} - Returns a Promise that, when fulfilled, will either return an JSON Object with the requested
   * data or an Error with the problem.
   */
  async send(method, url, data = {}) {
    let callURL = joinUrl(this.baseURL, url, { trailingSlash: true });

    const headers = {};

    if (!this.token) {
      throw new Error("No token found");
    }
    this.token = await (this.token.expired()
      ? this.token.refresh()
      : Promise.resolve(this.token));

    headers["Authorization"] = "Bearer " + this.token.token.access_token;

    let body = "";

    if (method === "POST") {
      headers["Content-Type"] = "application/x-www-form-urlencoded";

      body = queryString.stringify(data);
    } else if (Object.keys(data).length && data.constructor === Object) {
      callURL = joinUrl(callURL, { trailingSlash: true, query: data });
    }

    return axios(callURL, {
      httpsAgent: this.httpsAgent,
      httpAgent: this.httpAgent,
      method,
      data: body,
      headers
    }).then(response => {
      if (response.status >= 400) {
        // check for 4XX, 5XX, wtv
        return Promise.reject({
          status: response.status,
          message: response.statusText
        });
      }
      if (response.status >= 200 && response.status <= 202) {
        return response.data;
      }
      return {};
    });
  }
=======
    /**
     * Create a APICall.
     * @constructor
     * @param {string} baseURL - A string with the base URL for account.
     * @param {string} httpsAgent - A https agent.
     * @param {string} httpAgent - A http agent.
     * @param {Object} consumerToken - An object with both the public and secret consumer keys.
     * @param {Object} accessToken - An object with both the public and secret access keys.
     * @param {Object} [data={}] - An object containing the query parameters.
     */
    constructor(baseURL, httpsAgent, httpAgent, consumerToken, accessToken) {
        if (!isUrl(baseURL)) throw new Error('The base URL provided is not valid');

        this.baseURL = baseURL;
        this.httpsAgent = httpsAgent;
        this.httpAgent = httpAgent;
        this.consumerToken = consumerToken;
        this.accessToken = accessToken;
    }

    /**
     * Fetch the information from the API.
     * @return {Promise} - Returns a Promise that, when fulfilled, will either return an JSON Object with the requested
     * data or an Error with the problem.
     */
    send(method, url, data = {}) {
        let callURL = joinUrl(this.baseURL, url, { trailingSlash: true });
        const headers = createAuthHeader({ url: callURL, data, method }, this.consumerToken, this.accessToken);
        let body = '';

        if (method === 'POST') {
            headers['Content-Type'] = 'application/x-www-form-urlencoded';
            body = queryString.stringify(data);
        } else if (Object.keys(data).length && data.constructor === Object) {
            callURL = joinUrl(callURL, { trailingSlash: true, query: data });
        }

        return axios(callURL, {
            httpsAgent: this.httpsAgent,
            httpAgent: this.httpAgent,
            method,
            data: body,
            headers
        })
        .then((response) => {
            if (response.status >= 400) { // check for 4XX, 5XX, wtv
                return Promise.reject({
                    status: response.status,
                    message: response.statusText,
                    body: response.data
                });
            }
            if (response.status >= 200 && response.status <= 202) {
                return response.data;
            }
            return {};
        });
    }
>>>>>>> d9f92623
}

const bodyTypes = {
  BUFFER: "BUFFER",
  BLOB: "BLOB",
  STREAM: "STREAM",
  /**
   * @param {Object} body - The file body whose type we need to determine
   * @return {string} One of bodyTypes.BUFFER, bodyTypes.BLOB, bodyTypes.STREAM
   */
  get: body => {
    if (typeof Buffer !== "undefined" && Buffer.isBuffer(body)) {
      return bodyTypes.BUFFER;
    }
    if (
      typeof window !== "undefined" &&
      window.Blob &&
      body instanceof window.Blob
    ) {
      return bodyTypes.BLOB;
    }
    if (typeof body.read === "function") {
      return bodyTypes.STREAM;
    }
    return null;
  }
};

/**
 * @return {number} length - The amount of data that can be read from the file
 */

function getLength(file) {
  const { body, length } = file;
  const bodyType = bodyTypes.get(body);
  if (bodyType === bodyTypes.BUFFER) {
    return body.length;
  }
  if (bodyType === bodyTypes.BLOB) {
    return body.size;
  }
  return length;
}

/**
 * @classdesc Represents the Bynder SDK. It allows the user to make every call to the API with a single function.
 * @class
 */
<<<<<<< HEAD
class Bynder {
  /**
   * Create Bynder SDK.
   * @constructor
   * @param {String} options.baseURL - The URL with the account domain.
   * @param {String} options.httpsAgent - The https agent.
   * @param {String} options.httpAgent - The http agent.
   * @param {String} options.clientId -- OAuth2 client id
   * @param {String} options.clientSecret -- OAuth2 client secret
   * @param
   * @param {Object} options - An object containing the consumer keys, access keys and the base URL.
   */
  constructor(options) {
    this.options = options;
    this.baseURL = options.baseURL;
    this.redirectUri = options.redirectUri;

    this.oauthBaseUrl = url.resolve(options.baseURL, "/v6/authentication/");

    this.oauth2 = simpleOAuth2.create({
      client: {
        id: options.clientId,
        secret: options.clientSecret
      },
      auth: {
        tokenHost: this.oauthBaseUrl,
        tokenPath: "oauth2/token",
        revokePath: "oauth2/revoke",
        authorizeHost: this.oauthBaseUrl,
        authorizePath: "oauth2/auth"
      }
    });

    this.api = new APICall(
      options.baseURL,
      options.httpsAgent,
      options.httpAgent
    );

    if (options.token) {
      if (typeof options.token.access_token !== "string") {
        throw new Error(
          "Invalid token format: " + JSON.stringify(options.token, null, 2)
        );
      }
      this.api.token = this.oauth2.accessToken.create(options.token);
    }
  }

  /**
   * Builds OAuth2 authorization URL.
   * @return {String} Authorization URL
   */
  makeAuthorizationURL(state) {
    return this.oauth2.authorizationCode.authorizeURL({
      redirect_uri: this.redirectUri,
      scope: DEFAULT_SCOPES,
      state: state
    });
  }

  /**
   * Gets OAuth2 access token from authorization code
   * @param {String} code - One time authorization code
   * @return {String} access token
   */
  getToken(code) {
    const tokenConfig = {
      code: code,
      redirect_uri: this.redirectUri,
      scope: DEFAULT_SCOPES
    };

    return this.oauth2.authorizationCode.getToken(tokenConfig).then(result => {
      const token = this.oauth2.accessToken.create(result);
      this.api.token = token;
      return token;
    });
  }

  /**
   * Get all the smartfilters.
   * @see {@link https://bynder.docs.apiary.io/#reference/smartfilters/smartfilters-operations/retrieve-smartfilters|API Call}
   * @return {Promise} Smartfilters - Returns a Promise that, when fulfilled, will either return an Array with the
   * smartfilters or an Error with the problem.
   */
  getSmartfilters() {
    return this.api.send("GET", "v4/smartfilters/");
  }

  /**
   * Login to retrieve OAuth credentials.
   * @see {@link https://bynder.docs.apiary.io/#reference/users/-deprecated-login-a-user-operations/login-a-user|API Call}
   * @param {Object} params={} - An object containing the credentials with which the user intends to login.
   * @param {String} params.username - The username of the user.
   * @param {String} params.password - The password of the user.
   * @param {String} params.consumerId - The consumerId of the user.
   * @return {Promise} Credentials - Returns a Promise that, when fulfilled, will either return an Object with the
   * OAuth credentials for login or an Error with the problem.
   */
  userLogin(params) {
    if (!params.username || !params.password || !params.consumerId) {
      return rejectValidation(
        "authentication",
        "username, password or consumerId"
      );
    }

    return this.api.send("POST", "v4/users/login/", params);
  }

  /**
   * Get the assets according to the parameters provided.
   * @see {@link http://docs.bynder.apiary.io/#reference/assets/asset-operations/retrieve-assets|API Call}
   * @param {Object} [params={}] - An object containing the parameters accepted by the API to narrow the query.
   * @return {Promise} Assets - Returns a Promise that, when fulfilled, will either return an Array with the assets or
   * an Error with the problem.
   */
  getMediaList(params = {}) {
    return this.api.send("GET", "v4/media/", {
      ...params,
      count: false,
      ...(Array.isArray(params.propertyOptionId)
        ? params.propertyOptionId.join(",")
        : {})
    });
  }

  /**
   * Get the assets information according to the id provided.
   * @see {@link http://docs.bynder.apiary.io/#reference/assets/specific-asset-operations/retrieve-specific-asset|API Call}
   * @param {Object} params - An object containing the id and the version of the desired asset.
   * @param {String} params.id - The id of the desired asset.
   * @param {Boolean} [params.versions] - Whether to include info about the different asset versions.
   * @return {Promise} Asset - Returns a Promise that, when fulfilled, will either return an Object with the asset or
   * an Error with the problem.
   */
  getMediaInfo({ id, ...options } = {}) {
    if (!id) {
      return rejectValidation("media", "id");
    }

    return this.api.send("GET", `v4/media/${id}/`, options);
  }

  /**
   * Get all the assets starting from the page provided (1 by default) and incrementing according to the offset given.
   * @see {@link http://docs.bynder.apiary.io/#reference/assets/asset-operations/retrieve-assets|API Call}
   * @param {Object} [params={}] - An object containing the parameters accepted by the API to narrow the query.
   * @return {Promise} Assets - Returns a Promise that, when fulfilled, will either return an Array with all the
   * assets or an Error with the problem.
   */
  getAllMediaItems(params = {}) {
    const recursiveGetAssets = (_params, assets) => {
      let queryAssets = assets;
      const params = { ..._params };
      params.page = !params.page ? 1 : params.page;
      params.limit = !params.limit ? defaultAssetsNumberPerPage : params.limit;

      return this.getMediaList(params)
        .then(data => {
          queryAssets = assets.concat(data);
          if (data && data.length === params.limit) {
            // If the results page is full it means another one might exist
            params.page += 1;
            return recursiveGetAssets(params, queryAssets);
          }
          return queryAssets;
        })
        .catch(error => {
          return error;
        });
    };

    return recursiveGetAssets(params, []);
  }

  /**
   * Get the assets total according to the parameters provided.
   * @see {@link http://docs.bynder.apiary.io/#reference/assets/asset-operations/retrieve-assets|API Call}
   * @param {Object} [params={}] - An object containing the parameters accepted by the API to narrow the query.
   * @return {Promise} Number - Returns a Promise that, when fulfilled, will either return the number of assets
   * fitting the query or an Error with the problem.
   */
  getMediaTotal(params = {}) {
    const parametersObject = Object.assign({}, params, { count: true });
    if (Array.isArray(parametersObject.propertyOptionId)) {
      parametersObject.propertyOptionId = parametersObject.propertyOptionId.join();
    }
    return this.api.send("GET", "v4/media/", parametersObject).then(data => {
      return data.count.total;
    });
  }

  /**
   * Edit an existing asset with the information provided.
   * @see {@link http://docs.bynder.apiary.io/#reference/assets/specific-asset-operations/modify-asset|API Call}
   * @param {Object} params={} - An object containing the parameters accepted by the API to change in the asset.
   * @param {String} params.id - The id of the desired asset.
   * @return {Promise} Object - Returns a Promise that, when fulfilled, will either return an empty Object in
   * case it's successful or an Error with the problem.
   */
  editMedia(params = {}) {
    if (!params.id) {
      return rejectValidation("media", "id");
    }
    return this.api.send("POST", "v4/media/", params);
  }

  /**
   * Delete an existing asset.
   * @see {@link http://docs.bynder.apiary.io/#reference/assets/specific-asset-operations/delete-asset|API Call}
   * @param {Object} params={} - An object containing the id of the asset to be deleted.
   * @param {String} params.id - The id of the asset.
   * @return {Promise} Object - Returns a Promise that, when fulfilled, will either return an empty Object in
   * case it's successful or an Error with the problem.
   */
  deleteMedia({ id }) {
    if (!id) {
      return rejectValidation("media", "id");
    }
    return this.api.send("DELETE", `v4/media/${id}/`);
  }

  /**
   * Get all the metaproperties
   * @see {@link http://docs.bynder.apiary.io/#reference/metaproperties/retrieve-metaproperties|API Call}
   * @param {Object} params={} - An object containing the parameters accepted by the API to narrow the query.
   * @return {Promise} Metaproperties - Returns a Promise that, when fulfilled, will either return an Array with the
   * metaproperties or an Error with the problem.
   */
  getMetaproperties(params = {}) {
    return this.api.send("GET", "v4/metaproperties/", params).then(data => {
      return Object.keys(data).map(metaproperty => {
        return data[metaproperty];
      });
    });
  }

  /**
   * Get the metaproperty information according to the id provided.
   * @see {@link http://docs.bynder.apiary.io/#reference/metaproperties/specific-metaproperty-operations/retrieve-specific-metaproperty|API Call}
   * @param {Object} params={} - An object containing the id of the desired metaproperty.
   * @param {String} params.id - The id of the desired metaproperty.
   * @return {Promise} Metaproperty - Returns a Promise that, when fulfilled, will either return an Object with the
   * metaproperty or an Error with the problem.
   */
  getMetaproperty({ id } = {}) {
    if (!id) {
      return rejectValidation("metaproperty", "id");
    }
    return this.api.send("GET", `v4/metaproperties/${id}/`);
  }

  /**
   * Save a new metaproperty in the information provided.
   * @see {@link http://docs.bynder.apiary.io/#reference/metaproperties/metaproperty-operations/create-metaproperty|API Call}
   * @param {Object} object={} - An object containing the data of the new metaproperty.
   * @return {Promise} Object - Returns a Promise that, when fulfilled, will either return an empty Object in
   * case it's successful or an Error with the problem.
   */
  saveNewMetaproperty(params = {}) {
    return this.api.send("POST", "v4/metaproperties/", {
      data: JSON.stringify(params)
    });
    // The API requires an object with the query content stringified inside
  }

  /**
   * Modify new metaproperty with the information provided.
   * @see {@link https://bynder.docs.apiary.io/#reference/metaproperties/specific-metaproperty-operations/modify-metaproperty|API Call}
   * @param {Object} object={} - An object containing the data of the metaproperty.
   * @param {String} params.id - The id of the desired metaproperty.
   * @return {Promise} Object - Returns a Promise that, when fulfilled, will either return an empty Object in
   * case it's successful or an Error with the problem.
   */
  editMetaproperty({ id, ...params } = {}) {
    if (!id) {
      return rejectValidation("metaproperty", "id");
    }
    return this.api.send("POST", `v4/metaproperties/${id}/`, {
      data: JSON.stringify(params)
    });
    // The API requires an object with the query content stringified inside
  }

  /**
   * Delete the metaproperty with the provided id.
   * @see {@link http://docs.bynder.apiary.io/#reference/metaproperties/delete-metaproperty|API Call}
   * @param {Object} object={} - An object containing the id of the metaproperty to be deleted.
   * @param {String} object.id - The id of the metaproperty.
   * @return {Promise} Object - Returns a Promise that, when fulfilled, will either return an empty Object in
   * case it's successful or an Error with the problem.
   */
  deleteMetaproperty({ id } = {}) {
    if (!id) {
      return rejectValidation("metaproperty", "id");
    }
    return this.api.send("DELETE", `v4/metaproperties/${id}/`);
  }

  /**
   * Add an option of metaproperty
   * @see {@link http://docs.bynder.apiary.io/#reference/metaproperties/specific-metaproperty-operations/create-metaproperty-option|API Call}
   * @param {Object} params={} - An object containing the id of the desired metaproperty.
   * @param {String} params.id - The id of the desired metaproperty.
   * @param {String} params.name - The name of the desired metaproperty.
   * @return {Promise} Response - Returns a Promise that, when fulfilled, will either return an Object with the
   * response or an Error with the problem.
   */
  saveNewMetapropertyOption({ id, ...params } = {}) {
    if (!id || !params.name) {
      return rejectValidation("metaproperty option", "id or name");
    }

    return this.api.send("POST", `v4/metaproperties/${id}/options/`, {
      data: JSON.stringify(params)
    });
  }

  /**
   * modify an option of metaproperty
   * @see {@link http://docs.bynder.apiary.io/#reference/metaproperties/specific-metaproperty-operations/modify-metaproperty-option|API Call}
   * @param {Object} params={} - An object containing the id of the desired metaproperty.
   * @param {String} params.id - The id of the desired metaproperty.
   * @param {String} params.optionId - The id of the desired option.
   * @param {String} params.name - The id of the desired metaproperty.
   * @return {Promise} Response - Returns a Promise that, when fulfilled, will either return an Object with the
   * response or an Error with the problem.
   */
  editMetapropertyOption({ id, ...params } = {}) {
    if (!id || !params.optionId) {
      return rejectValidation("metaproperty option", "id or optionId");
    }

    return this.api.send(
      "POST",
      `v4/metaproperties/${id}/options/${params.optionId}/`,
      { data: JSON.stringify(params) }
    );
  }

  /**
   * delete an option of metaproperty
   * @see {@link http://docs.bynder.apiary.io/#reference/metaproperties/specific-metaproperty-operations/delete-metaproperty-option|API Call}
   * @param {Object} params={} - An object containing the id of the desired metaproperty.
   * @param {String} params.id - The id of the desired metaproperty.
   * @param {String} params.optionId - The id of the desired option.
   * @param {String} params.name - The id of the desired metaproperty.
   * @return {Promise} Response - Returns a Promise that, when fulfilled, will either return an Object with the
   * response or an Error with the problem.
   */
  deleteMetapropertyOption({ id, optionId }) {
    if (!id || !optionId) {
      return rejectValidation("metaproperty option", "id or optionId");
    }
    return this.api.send(
      "DELETE",
      `v4/metaproperties/${id}/options/${optionId}/`
    );
  }

  /**
   * Get the assets usage information according to the id provided.
   * @see {@link https://bynder.docs.apiary.io/#reference/asset-usage/asset-usage-operations/retrieve-asset-usage|API Call}
   * @param {Object} queryObject - An object containing the id of the desired asset.
   * @param {String} queryObject.id - The id of the desired asset to retrieve usage for.
   * @return {Promise} Asset Usage - Returns a Promise that, when fulfilled, will either return an Object with
   * the asset usage or an Error with the problem.
   */
  getAssetUsage(queryObject) {
    if (!queryObject.id) {
      return rejectValidation("asset usage", "id");
    }
    const request = new APICall(
      this.baseURL,
      "media/usage/",
      "GET",
      this.consumerToken,
      this.accessToken,
      { asset_id: queryObject.id }
    );
    return request.send();
  }

  /**
   * Create a usage for an asset according to the provided query object.
   * @see {@link https://bynder.docs.apiary.io/#reference/asset-usage/asset-usage-operations/create-asset-usage|API Call}
   * @param {Object} queryObject - An object containing the properties for the desired asset usage.
   * @param {String} queryObject.id - The id of the desired asset to create a usage for.
   * @param {String} queryObject.integration_id - The id of the desired integration to add.
   * @param {String} queryObject.timestamp - Datetime. ISO8601 format: yyyy-mm-ddThh:mm:ssZ.
   * @param {String} queryObject.uri - Location. Example: /hippo/first_post.
   * @param {String} queryObject.additional - Additional information. Example: Usage description.
   * @return {Promise} Asset usage - Returns a Promise that, when fulfilled, will either return an Object with
   * the asset usage or an Error with the problem.
   */
  saveNewAssetUsage(queryObject) {
    if (!queryObject.id) {
      return rejectValidation("asset usage", "id");
    }
    if (!queryObject.integration_id) {
      return rejectValidation("asset usage", "integration_id");
    }
    const request = new APICall(
      this.baseURL,
      "media/usage/",
      "POST",
      this.consumerToken,
      this.accessToken,
      {
        asset_id: queryObject.id,
        integration_id: queryObject.integration_id,
        timestamp: queryObject.timestamp || null,
        uri: queryObject.uri || null,
        additional: queryObject.additional || null
      }
    );
    return request.send();
  }

  /**
   * Deletes an asset usage based on the provided asset and integration ids.
   * @see {@link https://bynder.docs.apiary.io/#reference/asset-usage/asset-usage-operations/delete-asset-usage|API Call}
   * @param {Object} queryObject - An object containing the id of the desired asset.
   * @param {String} queryObject.id - The id of the desired asset to retrieve usage for.
   * @param {String} queryObject.integration_id - The id of the desired integration to delete.
   * @param {String} queryObject.uri - Location. Example: /hippo/first_post.
   * @return {Promise} Asset Usage - Returns a Promise that, when fulfilled, will either return an Object with
   * the asset usage or an Error with the problem.
   */
  deleteAssetUsage(queryObject) {
    if (!queryObject.id) {
      return rejectValidation("asset usage", "id");
    }
    if (!queryObject.integration_id) {
      return rejectValidation("asset usage", "integration_id");
    }
    const request = new APICall(
      this.baseURL,
      "media/usage/",
      "DELETE",
      this.consumerToken,
      this.accessToken,
      {
        asset_id: queryObject.id,
        integration_id: queryObject.integration_id,
        uri: queryObject.uri || null
      }
    );
    return request.send();
  }

  /**
   * Get all the tags
   * @see {@link http://docs.bynder.apiary.io/#reference/tags/tags-access/retrieve-entry-point|API Call}
   * @param {Object} [params={}] - An object containing the parameters accepted by the API to narrow the query.
   * @return {Promise} Tags - Returns a Promise that, when fulfilled, will either return an Array with the
   * tags or an Error with the problem.
   */
  getTags(params = {}) {
    return this.api.send("GET", "v4/tags/", params);
  }

  /**
   * Get collections according to the parameters provided
   * @see {@link http://docs.bynder.apiary.io/#reference/collections/collection-operations/retrieve-collections|API Call}
   * @param {Object} [params={}] - An object containing the parameters accepted by the API to narrow the query.
   * @return {Promise} Collections - Returns a Promise that, when fulfilled, will either return an Array with the
   * collections or an Error with the problem.
   */
  getCollections(params = {}) {
    return this.api.send("GET", "v4/collections/", params);
  }

  /**
   * Get the collection information according to the id provided.
   * @see {@link http://docs.bynder.apiary.io/#reference/collections/specific-collection-operations/retrieve-specific-collection|API Call}
   * @param {Object} params={} - An object containing the id of the desired collection.
   * @param {String} params.id - The id of the desired collection.
   * @return {Promise} Collection - Returns a Promise that, when fulfilled, will either return an Object with the
   * collection or an Error with the problem.
   */
  getCollection({ id } = {}) {
    if (!id) {
      return rejectValidation("collection", "id");
    }
    return this.api.send("GET", `v4/collections/${id}/`);
  }

  /**
   * Create the collection information according to the name provided.
   * @see {@link http://docs.bynder.apiary.io/#reference/collections/specific-collection-operations/create-collection|API Call}
   * @param {Object} params={} - An object containing the id of the desired collection.
   * @param {String} params.name - The name of the desired collection.
   * @param {String} params.description - The description of the desired collection.
   * @return {Promise} Response - Returns a Promise that, when fulfilled, will either return an Object with the
   * response or an Error with the problem.
   */
  saveNewCollection(params = {}) {
    if (!params.name) {
      return rejectValidation("collection", "name");
    }
    return this.api.send("POST", "v4/collections/", params);
  }

  /**
   * Add assets to the desired collection.
   * @see {@link http://docs.bynder.apiary.io/#reference/collections/specific-collection-operations/add-asset-to-a-collection|API Call}
   * @param {Object} params={} - An object containing the id of the desired collection.
   * @param {String} params.id - The id of the shared collection.
   * @param {String} params.data - JSON-serialised list of asset ids to add.
   * @return {Promise} Response - Returns a Promise that, when fulfilled, will either return an Object with the
   * response or an Error with the problem.
   */
  addMediaToCollection({ id, data } = {}) {
    if (!id) {
      return rejectValidation("collection", "id");
    }
    if (!data) {
      return rejectValidation("collection", "data");
    }
    return this.api.send("POST", `v4/collections/${id}/media/`, {
      data: JSON.stringify(data)
    });
  }

  /**
   * Remove assets from desired collection.
   * @see {@link http://docs.bynder.apiary.io/#reference/collections/specific-collection-operations/remove-asset-from-a-collection|API Call}
   * @param {Object} params={} - An object containing the id of the desired collection and deleteIds of assets.
   * @param {String} params.id - The id of the shared collection.
   * @param {String} params.deleteIds - Asset ids to remove from the collection
   * @return {Promise} Response - Returns a Promise that, when fulfilled, will either return an Object with the
   * response or an Error with the problem.
   */
  deleteMediaFromCollection({ id, deleteIds } = {}) {
    if (!id) {
      return rejectValidation("collection", "id");
    }
    if (!deleteIds) {
      return rejectValidation("collection", "deleteIds");
    }
    return this.api.send("DELETE", `v4/collections/${id}/media/`, {
      deleteIds: Array.isArray(deleteIds) ? deleteIds.join(",") : deleteIds
    });
  }

  /**
   * Share the collection to the recipients provided.
   * @see {@link http://docs.bynder.apiary.io/#reference/collections/specific-collection-operations/share-collection|API Call}
   * @param {Object} params={} - An object containing the id of the desired collection.
   * @param {String} params.id - The id of the shared collection.
   * @param {String} params.recipients - The email addressed of the recipients.
   * @param {String} params.collectionOptions - The recipent right of the shared collection: view, edit
   * @return {Promise} Collection - Returns a Promise that, when fulfilled, will either return an Object with the
   * collection or an Error with the problem.
   */
  shareCollection({ id, ...params } = {}) {
    if (!id) {
      return rejectValidation("collection", "id");
    }
    if (!params.recipients) {
      return rejectValidation("collection", "recipients");
    }
    if (!params.collectionOptions) {
      return rejectValidation("collection", "collectionOptions");
    }

    return this.api.send("POST", `v4/collections/${id}/share/`, params);
  }

  /**
   * Get a list of brands and subbrands
   * @see {@link https://bynder.docs.apiary.io/#reference/security-roles/specific-security-profile/retrieve-brands-and-subbrands}
   * @return {Promise}
   */
  getBrands() {
    return this.api.send("GET", "v4/brands/");
  }

  /**
   * Gets the closest Amazon S3 bucket location to upload to.
   * @see {@link https://bynder.docs.apiary.io/#reference/upload-assets/1-get-closest-amazons3-upload-endpoint/get-closest-amazons3-upload-endpoint}
   * @return {Promise} Amazon S3 location url string.
   */
  getClosestUploadEndpoint() {
    return this.api.send("GET", "upload/endpoint");
  }

  /**
   * Starts the upload process. Registers a file upload with Bynder and returns authorisation information to allow
   * uploading to the Amazon S3 bucket-endpoint.
   * @see {@link https://bynder.docs.apiary.io/#reference/upload-assets/2-initialise-upload/initialise-upload}
   * @param {String} filename - filename
   * @return {Promise} Relevant S3 file information, necessary for the file upload.
   */
  initUpload(filename) {
    if (!filename) {
      return rejectValidation("upload", "filename");
    }
    return this.api.send("POST", "upload/init", { filename });
  }

  /**
   * Registers a temporary chunk in Bynder.
   * @see {@link https://bynder.docs.apiary.io/#reference/upload-assets/3-upload-file-in-chunks-and-register-every-uploaded-chunk/register-uploaded-chunk}
   * @param {Object} init - result from init upload
   * @param {Number} chunkNumber - chunk number
   * @return {Promise}
   */
  registerChunk(init, chunkNumber) {
    const { s3file, s3_filename: filename } = init;
    const { uploadid, targetid } = s3file;
    return this.api.send("POST", "v4/upload/", {
      id: uploadid,
      targetid,
      filename: `${filename}/p${chunkNumber}`,
      chunkNumber
    });
  }

  /**
   * Finalises the file upload when all chunks finished uploading and registers it in Bynder.
   * @see {@link https://bynder.docs.apiary.io/#reference/upload-assets/4-finalise-a-completely-uploaded-file/finalise-a-completely-uploaded-file}
   * @param {Object} init - Result from init upload
   * @param {String} fileName - Original file name
   * @param {Number} chunks - Number of chunks
   * @return {Promise}
   */
  finaliseUpload(init, filename, chunks) {
    const { s3file, s3_filename: s3filename } = init;
    const { uploadid, targetid } = s3file;
    return this.api.send("POST", `v4/upload/${uploadid}/`, {
      targetid,
      s3_filename: `${s3filename}/p${chunks}`,
      original_filename: filename,
      chunks
    });
  }

  /**
   * Checks if the files have finished uploading.
   * @see {@link https://bynder.docs.apiary.io/#reference/upload-assets/5-poll-processing-state-of-finalised-files/retrieve-entry-point}
   * @param {String[]} importIds - The import IDs of the files to be checked.
   * @return {Promise}
   */
  pollUploadStatus(importIds) {
    return this.api.send("GET", "v4/upload/poll/", {
      items: importIds.join(",")
    });
  }

  /**
   * Resolves once assets are uploaded, or rejects after 60 attempts with 2000ms between them
   * @param {String[]} importIds - The import IDs of the files to be checked.
   * @return {Promise}
   */
  waitForUploadDone(importIds) {
    const POLLING_INTERVAL = 2000;
    const MAX_POLLING_ATTEMPTS = 60;
    const pollUploadStatus = this.pollUploadStatus.bind(this);
    return new Promise((resolve, reject) => {
      let attempt = 0;
      (function checkStatus() {
        pollUploadStatus(importIds)
          .then(pollStatus => {
            if (pollStatus !== null) {
              const { itemsDone, itemsFailed } = pollStatus;
              if (itemsDone.length === importIds.length) {
                // done !
                return resolve({ itemsDone });
              }
              if (itemsFailed.length > 0) {
                // failed
                return reject({ itemsFailed });
              }
            }
            if (++attempt > MAX_POLLING_ATTEMPTS) {
              // timed out
              return reject(
                new Error(`Stopped polling after ${attempt} attempts`)
              );
=======
export default class Bynder {
    /**
     * Create Bynder SDK.
     * @constructor
     * @param {String} options.consumer.public - The public consumer key.
     * @param {String} options.consumer.secret - The consumer secret.
     * @param {String} options.accessToken.public - The access token.
     * @param {String} options.accessToken.secret - The access token secret.
     * @param {String} options.baseURL - The URL with the account domain.
     * @param {String} options.httpsAgent - The https agent.
     * @param {String} options.httpAgent - The http agent.
     * @param {Object} options - An object containing the consumer keys, access keys and the base URL.
     */
    constructor(options) {
        this.options = options;
        this.baseURL = options.baseURL;

        this.api = new APICall(
            options.baseURL,
            options.httpsAgent,
            options.httpAgent,
            options.consumer,
            options.accessToken
          );
    }

    /**
     * Get all the categories.
     * @see {@link http://docs.bynder.apiary.io/#reference/categories/retrieve-categories/retrieve-categories|API Call}
     * @return {Promise} Categories - Returns a Promise that, when fulfilled, will either return an Array with the
     * categories or an Error with the problem.
     */
    getCategories() {
        return this.api.send('GET', 'v4/categories/');
    }

    /**
     * Get all the smartfilters.
     * @see {@link https://bynder.docs.apiary.io/#reference/smartfilters/smartfilters-operations/retrieve-smartfilters|API Call}
     * @return {Promise} Smartfilters - Returns a Promise that, when fulfilled, will either return an Array with the
     * smartfilters or an Error with the problem.
     */
    getSmartfilters() {
        return this.api.send('GET', 'v4/smartfilters/');
    }

    /**
     * Login to retrieve OAuth credentials.
     * @see {@link https://bynder.docs.apiary.io/#reference/users/-deprecated-login-a-user-operations/login-a-user|API Call}
     * @param {Object} params={} - An object containing the credentials with which the user intends to login.
     * @param {String} params.username - The username of the user.
     * @param {String} params.password - The password of the user.
     * @param {String} params.consumerId - The consumerId of the user.
     * @return {Promise} Credentials - Returns a Promise that, when fulfilled, will either return an Object with the
     * OAuth credentials for login or an Error with the problem.
     */
    userLogin(params) {
        if (!params.username || !params.password || !params.consumerId) {
            return rejectValidation('authentication', 'username, password or consumerId');
        }

        return this.api.send('POST', 'v4/users/login/', params);
    }

    /**
     * Get the request token and secret.
     * @see {@link http://docs.bynder.apiary.io/#reference/consumers-and-access-tokens/1-obtain-a-request-token-pair/obtain-a-request-token-pair|API Call}
     * @return {Promise} Credentials - Returns a Promise that, when fulfilled, will either return an string with the
     * couple of consumer token/secret or an Error with the problem.
     */
    getRequestToken() {
        const api = new APICall(
          this.options.baseURL,
          this.options.httpsAgent,
          this.options.httpAgent,
          this.options.consumer,
          { public: null, secret: null }
        );

        return api.send('POST', 'v4/oauth/request_token/');
    }

    /**
     * Get the URL to authorise the token.
     * @see {@link http://docs.bynder.apiary.io/#reference/consumers-and-access-tokens/2-authorise-authenticate/authorise-&-authenticate|API Call}
     * @param {String} token - The token to be authorised.
     * @param {String} [callback] - The callback to which the page will be redirected after authenticating the token.
     * @return {String} URL - Returns a String with the URL to the token authorisation page.
     */
    getAuthorisedURL(token, callback) {
        let authoriseToken = joinUrl(this.baseURL, 'v4/oauth/authorise', {
            trailingSlash: true,
            query: { oauth_token: token }
        });
        if (callback) {
            authoriseToken += `&callback=${callback}`;
        }
        return authoriseToken;
    }

    /**
     * Get the access token and secret.
     * @see {@link http://docs.bynder.apiary.io/#reference/consumers-and-access-tokens/3-exchange-the-request-token-pair-for-an-access-token-pair/exchange-the-request-token-pair-for-an-access-token-pair|API Call}
     * @param {string} token - A string containing the authorised token provided by the API.
     * @param {string} secret - A string containing the authorised secret provided by the API.
     * @return {Promise} Credentials - Returns a Promise that, when fulfilled, will either return an Object with the
     * OAuth credentials for login or an Error with the problem.
     */
    getAccessToken(token, secret) {
        return this.api.send('POST', 'v4/oauth/access_token/', { public: token, secret });
    }

    /**
     * Get the assets according to the parameters provided.
     * @see {@link http://docs.bynder.apiary.io/#reference/assets/asset-operations/retrieve-assets|API Call}
     * @param {Object} [params={}] - An object containing the parameters accepted by the API to narrow the query.
     * @return {Promise} Assets - Returns a Promise that, when fulfilled, will either return an Array with the assets or
     * an Error with the problem.
     */
    getMediaList(params = {}) {
        return this.api.send('GET', 'v4/media/', {
            ...params,
            count: false,
            ...(Array.isArray(params.propertyOptionId)
              ? params.propertyOptionId.join(',')
              : {})
        });
    }

    /**
     * Get the assets information according to the id provided.
     * @see {@link http://docs.bynder.apiary.io/#reference/assets/specific-asset-operations/retrieve-specific-asset|API Call}
     * @param {Object} params - An object containing the id and the version of the desired asset.
     * @param {String} params.id - The id of the desired asset.
     * @param {Boolean} [params.versions] - Whether to include info about the different asset versions.
     * @return {Promise} Asset - Returns a Promise that, when fulfilled, will either return an Object with the asset or
     * an Error with the problem.
     */
    getMediaInfo({ id, ...options } = {}) {
        if (!id) {
            return rejectValidation('media', 'id');
        }

        return this.api.send('GET', `v4/media/${id}/`, options);
    }

    /**
     * Get all the assets starting from the page provided (1 by default) and incrementing according to the offset given.
     * @see {@link http://docs.bynder.apiary.io/#reference/assets/asset-operations/retrieve-assets|API Call}
     * @param {Object} [params={}] - An object containing the parameters accepted by the API to narrow the query.
     * @return {Promise} Assets - Returns a Promise that, when fulfilled, will either return an Array with all the
     * assets or an Error with the problem.
     */
    getAllMediaItems(params = {}) {
        const recursiveGetAssets = (_params, assets) => {
            let queryAssets = assets;
            const params = { ..._params };
            params.page = !params.page ? 1 : params.page;
            params.limit = !params.limit ? defaultAssetsNumberPerPage : params.limit;

            return this.getMediaList(params)
            .then((data) => {
                queryAssets = assets.concat(data);
                if (data && data.length === params.limit) { // If the results page is full it means another one might exist
                    params.page += 1;
                    return recursiveGetAssets(params, queryAssets);
                }
                return queryAssets;
            })
            .catch((error) => {
                return error;
            });
        };

        return recursiveGetAssets(params, []);
    }

    /**
     * Get the assets total according to the parameters provided.
     * @see {@link http://docs.bynder.apiary.io/#reference/assets/asset-operations/retrieve-assets|API Call}
     * @param {Object} [params={}] - An object containing the parameters accepted by the API to narrow the query.
     * @return {Promise} Number - Returns a Promise that, when fulfilled, will either return the number of assets
     * fitting the query or an Error with the problem.
     */
    getMediaTotal(params = {}) {
        const parametersObject = Object.assign({}, params, { count: true });
        if (Array.isArray(parametersObject.propertyOptionId)) {
            parametersObject.propertyOptionId = parametersObject.propertyOptionId.join();
        }
        return this.api.send('GET', 'v4/media/', parametersObject)
        .then((data) => {
            return data.count.total;
        });
    }

    /**
     * Edit an existing asset with the information provided.
     * @see {@link http://docs.bynder.apiary.io/#reference/assets/specific-asset-operations/modify-asset|API Call}
     * @param {Object} params={} - An object containing the parameters accepted by the API to change in the asset.
     * @param {String} params.id - The id of the desired asset.
     * @return {Promise} Object - Returns a Promise that, when fulfilled, will either return an empty Object in
     * case it's successful or an Error with the problem.
     */
    editMedia(params = {}) {
        if (!params.id) {
            return rejectValidation('media', 'id');
        }
        return this.api.send('POST', 'v4/media/', params);
    }

    /**
     * Delete an existing asset.
     * @see {@link http://docs.bynder.apiary.io/#reference/assets/specific-asset-operations/delete-asset|API Call}
     * @param {Object} params={} - An object containing the id of the asset to be deleted.
     * @param {String} params.id - The id of the asset.
     * @return {Promise} Object - Returns a Promise that, when fulfilled, will either return an empty Object in
     * case it's successful or an Error with the problem.
     */
    deleteMedia({ id }) {
        if (!id) {
            return rejectValidation('media', 'id');
        }
        return this.api.send('DELETE', `v4/media/${id}/`);
    }

    /**
     * Get all the metaproperties
     * @see {@link http://docs.bynder.apiary.io/#reference/metaproperties/retrieve-metaproperties|API Call}
     * @param {Object} params={} - An object containing the parameters accepted by the API to narrow the query.
     * @return {Promise} Metaproperties - Returns a Promise that, when fulfilled, will either return an Array with the
     * metaproperties or an Error with the problem.
     */
    getMetaproperties(params = {}) {
        return this.api.send('GET', 'v4/metaproperties/', params)
        .then((data) => {
            return Object.keys(data).map((metaproperty) => {
                return data[metaproperty];
            });
        });
    }

    /**
     * Get the metaproperty information according to the id provided.
     * @see {@link http://docs.bynder.apiary.io/#reference/metaproperties/specific-metaproperty-operations/retrieve-specific-metaproperty|API Call}
     * @param {Object} params={} - An object containing the id of the desired metaproperty.
     * @param {String} params.id - The id of the desired metaproperty.
     * @return {Promise} Metaproperty - Returns a Promise that, when fulfilled, will either return an Object with the
     * metaproperty or an Error with the problem.
     */
    getMetaproperty({ id } = {}) {
        if (!id) {
            return rejectValidation('metaproperty', 'id');
        }
        return this.api.send('GET', `v4/metaproperties/${id}/`);
    }

    /**
     * Save a new metaproperty in the information provided.
     * @see {@link http://docs.bynder.apiary.io/#reference/metaproperties/metaproperty-operations/create-metaproperty|API Call}
     * @param {Object} object={} - An object containing the data of the new metaproperty.
     * @return {Promise} Object - Returns a Promise that, when fulfilled, will either return an empty Object in
     * case it's successful or an Error with the problem.
     */
    saveNewMetaproperty(params = {}) {
        return this.api.send('POST', 'v4/metaproperties/', { data: JSON.stringify(params) });
        // The API requires an object with the query content stringified inside
    }

    /**
     * Modify new metaproperty with the information provided.
     * @see {@link https://bynder.docs.apiary.io/#reference/metaproperties/specific-metaproperty-operations/modify-metaproperty|API Call}
     * @param {Object} object={} - An object containing the data of the metaproperty.
     * @param {String} params.id - The id of the desired metaproperty.
     * @return {Promise} Object - Returns a Promise that, when fulfilled, will either return an empty Object in
     * case it's successful or an Error with the problem.
     */
    editMetaproperty({ id, ...params } = {}) {
        if (!id) {
            return rejectValidation('metaproperty', 'id');
        }
        return this.api.send('POST', `v4/metaproperties/${id}/`, { data: JSON.stringify(params) });
        // The API requires an object with the query content stringified inside
    }

    /**
     * Delete the metaproperty with the provided id.
     * @see {@link http://docs.bynder.apiary.io/#reference/metaproperties/delete-metaproperty|API Call}
     * @param {Object} object={} - An object containing the id of the metaproperty to be deleted.
     * @param {String} object.id - The id of the metaproperty.
     * @return {Promise} Object - Returns a Promise that, when fulfilled, will either return an empty Object in
     * case it's successful or an Error with the problem.
     */
    deleteMetaproperty({ id } = {}) {
        if (!id) {
            return rejectValidation('metaproperty', 'id');
        }
        return this.api.send('DELETE', `v4/metaproperties/${id}/`);
    }

    /**
     * Add an option of metaproperty
     * @see {@link http://docs.bynder.apiary.io/#reference/metaproperties/specific-metaproperty-operations/create-metaproperty-option|API Call}
     * @param {Object} params={} - An object containing the id of the desired metaproperty.
     * @param {String} params.id - The id of the desired metaproperty.
     * @param {String} params.name - The name of the desired metaproperty.
     * @return {Promise} Response - Returns a Promise that, when fulfilled, will either return an Object with the
     * response or an Error with the problem.
     */
    saveNewMetapropertyOption({ id, ...params } = {}) {
        if (!id || !params.name) {
            return rejectValidation('metaproperty option', 'id or name');
        }

        return this.api.send('POST', `v4/metaproperties/${id}/options/`, { data: JSON.stringify(params) });
    }

    /**
     * modify an option of metaproperty
     * @see {@link http://docs.bynder.apiary.io/#reference/metaproperties/specific-metaproperty-operations/modify-metaproperty-option|API Call}
     * @param {Object} params={} - An object containing the id of the desired metaproperty.
     * @param {String} params.id - The id of the desired metaproperty.
     * @param {String} params.optionId - The id of the desired option.
     * @param {String} params.name - The id of the desired metaproperty.
     * @return {Promise} Response - Returns a Promise that, when fulfilled, will either return an Object with the
     * response or an Error with the problem.
     */
    editMetapropertyOption({ id, ...params } = {}) {
        if (!id || !params.optionId) {
            return rejectValidation('metaproperty option', 'id or optionId');
        }

        return this.api.send('POST', `v4/metaproperties/${id}/options/${params.optionId}/`, { data: JSON.stringify(params) });
    }

    /**
     * delete an option of metaproperty
     * @see {@link http://docs.bynder.apiary.io/#reference/metaproperties/specific-metaproperty-operations/delete-metaproperty-option|API Call}
     * @param {Object} params={} - An object containing the id of the desired metaproperty.
     * @param {String} params.id - The id of the desired metaproperty.
     * @param {String} params.optionId - The id of the desired option.
     * @param {String} params.name - The id of the desired metaproperty.
     * @return {Promise} Response - Returns a Promise that, when fulfilled, will either return an Object with the
     * response or an Error with the problem.
     */
    deleteMetapropertyOption({ id, optionId }) {
        if (!id || !optionId) {
            return rejectValidation('metaproperty option', 'id or optionId');
        }
        return this.api.send('DELETE', `v4/metaproperties/${id}/options/${optionId}/`);
    }

    /**
    * Get the assets usage information according to the id provided.
    * @see {@link https://bynder.docs.apiary.io/#reference/asset-usage/asset-usage-operations/retrieve-asset-usage|API Call}
    * @param {Object} queryObject - An object containing the id of the desired asset.
    * @param {String} queryObject.id - The id of the desired asset to retrieve usage for.
    * @return {Promise} Asset Usage - Returns a Promise that, when fulfilled, will either return an Object with
    * the asset usage or an Error with the problem.
    */
    getAssetUsage(queryObject) {
        if (!queryObject.id) {
            return rejectValidation('asset usage', 'id');
        }
        const request = new APICall(
            this.baseURL,
            'media/usage/',
            'GET',
            this.consumerToken,
            this.accessToken,
            { asset_id: queryObject.id },
        );
        return request.send();
    }

    /**
     * Create a usage for an asset according to the provided query object.
     * @see {@link https://bynder.docs.apiary.io/#reference/asset-usage/asset-usage-operations/create-asset-usage|API Call}
     * @param {Object} queryObject - An object containing the properties for the desired asset usage.
     * @param {String} queryObject.id - The id of the desired asset to create a usage for.
     * @param {String} queryObject.integration_id - The id of the desired integration to add.
     * @param {String} queryObject.timestamp - Datetime. ISO8601 format: yyyy-mm-ddThh:mm:ssZ.
     * @param {String} queryObject.uri - Location. Example: /hippo/first_post.
     * @param {String} queryObject.additional - Additional information. Example: Usage description.
     * @return {Promise} Asset usage - Returns a Promise that, when fulfilled, will either return an Object with
     * the asset usage or an Error with the problem.
     */
    saveNewAssetUsage(queryObject) {
        if (!queryObject.id) {
            return rejectValidation('asset usage', 'id');
        }
        if (!queryObject.integration_id) {
            return rejectValidation('asset usage', 'integration_id');
        }
        const request = new APICall(
            this.baseURL,
            'media/usage/',
            'POST',
            this.consumerToken,
            this.accessToken,
            {
                asset_id: queryObject.id,
                integration_id: queryObject.integration_id,
                timestamp: queryObject.timestamp || null,
                uri: queryObject.uri || null,
                additional: queryObject.additional || null
            },
        );
        return request.send();
    }

    /**
     * Deletes an asset usage based on the provided asset and integration ids.
     * @see {@link https://bynder.docs.apiary.io/#reference/asset-usage/asset-usage-operations/delete-asset-usage|API Call}
     * @param {Object} queryObject - An object containing the id of the desired asset.
     * @param {String} queryObject.id - The id of the desired asset to retrieve usage for.
     * @param {String} queryObject.integration_id - The id of the desired integration to delete.
     * @param {String} queryObject.uri - Location. Example: /hippo/first_post.
     * @return {Promise} Asset Usage - Returns a Promise that, when fulfilled, will either return an Object with
     * the asset usage or an Error with the problem.
     */
    deleteAssetUsage(queryObject) {
        if (!queryObject.id) {
            return rejectValidation('asset usage', 'id');
        }
        if (!queryObject.integration_id) {
            return rejectValidation('asset usage', 'integration_id');
        }
        const request = new APICall(
            this.baseURL,
            'media/usage/',
            'DELETE',
            this.consumerToken,
            this.accessToken,
            {
                asset_id: queryObject.id,
                integration_id: queryObject.integration_id,
                uri: queryObject.uri || null
            },
        );
        return request.send();
    }

    /**
     * Get all the tags
     * @see {@link http://docs.bynder.apiary.io/#reference/tags/tags-access/retrieve-entry-point|API Call}
     * @param {Object} [params={}] - An object containing the parameters accepted by the API to narrow the query.
     * @return {Promise} Tags - Returns a Promise that, when fulfilled, will either return an Array with the
     * tags or an Error with the problem.
     */
    getTags(params = {}) {
        return this.api.send('GET', 'v4/tags/', params);
    }

    /**
     * Get collections according to the parameters provided
     * @see {@link http://docs.bynder.apiary.io/#reference/collections/collection-operations/retrieve-collections|API Call}
     * @param {Object} [params={}] - An object containing the parameters accepted by the API to narrow the query.
     * @return {Promise} Collections - Returns a Promise that, when fulfilled, will either return an Array with the
     * collections or an Error with the problem.
     */
    getCollections(params = {}) {
        return this.api.send('GET', 'v4/collections/', params);
    }

    /**
     * Get the collection information according to the id provided.
     * @see {@link http://docs.bynder.apiary.io/#reference/collections/specific-collection-operations/retrieve-specific-collection|API Call}
     * @param {Object} params={} - An object containing the id of the desired collection.
     * @param {String} params.id - The id of the desired collection.
     * @return {Promise} Collection - Returns a Promise that, when fulfilled, will either return an Object with the
     * collection or an Error with the problem.
     */
    getCollection({ id } = {}) {
        if (!id) {
            return rejectValidation('collection', 'id');
        }
        return this.api.send('GET', `v4/collections/${id}/`);
    }

    /**
     * Create the collection information according to the name provided.
     * @see {@link http://docs.bynder.apiary.io/#reference/collections/specific-collection-operations/create-collection|API Call}
     * @param {Object} params={} - An object containing the id of the desired collection.
     * @param {String} params.name - The name of the desired collection.
     * @param {String} params.description - The description of the desired collection.
     * @return {Promise} Response - Returns a Promise that, when fulfilled, will either return an Object with the
     * response or an Error with the problem.
     */
    saveNewCollection(params = {}) {
        if (!params.name) {
            return rejectValidation('collection', 'name');
        }
        return this.api.send('POST', 'v4/collections/', params);
    }

    /**
     * Add assets to the desired collection.
     * @see {@link http://docs.bynder.apiary.io/#reference/collections/specific-collection-operations/add-asset-to-a-collection|API Call}
     * @param {Object} params={} - An object containing the id of the desired collection.
     * @param {String} params.id - The id of the shared collection.
     * @param {String} params.data - JSON-serialised list of asset ids to add.
     * @return {Promise} Response - Returns a Promise that, when fulfilled, will either return an Object with the
     * response or an Error with the problem.
     */
    addMediaToCollection({ id, data } = {}) {
        if (!id) {
            return rejectValidation('collection', 'id');
        }
        if (!data) {
            return rejectValidation('collection', 'data');
        }
        return this.api.send('POST', `v4/collections/${id}/media/`, { data: JSON.stringify(data) });
    }

    /**
     * Remove assets from desired collection.
     * @see {@link http://docs.bynder.apiary.io/#reference/collections/specific-collection-operations/remove-asset-from-a-collection|API Call}
     * @param {Object} params={} - An object containing the id of the desired collection and deleteIds of assets.
     * @param {String} params.id - The id of the shared collection.
     * @param {String} params.deleteIds - Asset ids to remove from the collection
     * @return {Promise} Response - Returns a Promise that, when fulfilled, will either return an Object with the
     * response or an Error with the problem.
     */
    deleteMediaFromCollection({ id, deleteIds } = {}) {
        if (!id) {
            return rejectValidation('collection', 'id');
        }
        if (!deleteIds) {
            return rejectValidation('collection', 'deleteIds');
        }
        return this.api.send('DELETE', `v4/collections/${id}/media/`, {
            deleteIds: Array.isArray(deleteIds) ? deleteIds.join(',') : deleteIds
        });
    }

    /**
     * Share the collection to the recipients provided.
     * @see {@link http://docs.bynder.apiary.io/#reference/collections/specific-collection-operations/share-collection|API Call}
     * @param {Object} params={} - An object containing the id of the desired collection.
     * @param {String} params.id - The id of the shared collection.
     * @param {String} params.recipients - The email addressed of the recipients.
     * @param {String} params.collectionOptions - The recipent right of the shared collection: view, edit
     * @return {Promise} Collection - Returns a Promise that, when fulfilled, will either return an Object with the
     * collection or an Error with the problem.
     */
    shareCollection({ id, ...params } = {}) {
        if (!id) {
            return rejectValidation('collection', 'id');
        }
        if (!params.recipients) {
            return rejectValidation('collection', 'recipients');
        }
        if (!params.collectionOptions) {
            return rejectValidation('collection', 'collectionOptions');
        }

        return this.api.send('POST', `v4/collections/${id}/share/`, params);
    }

    /**
     * Get a list of brands and subbrands
     * @see {@link https://bynder.docs.apiary.io/#reference/security-roles/specific-security-profile/retrieve-brands-and-subbrands}
     * @return {Promise}
     */
    getBrands() {
        return this.api.send('GET', 'v4/brands/');
    }

    /**
     * Gets the closest Amazon S3 bucket location to upload to.
     * @see {@link https://bynder.docs.apiary.io/#reference/upload-assets/1-get-closest-amazons3-upload-endpoint/get-closest-amazons3-upload-endpoint}
     * @return {Promise} Amazon S3 location url string.
     */
    getClosestUploadEndpoint() {
        return this.api.send('GET', 'upload/endpoint');
    }

    /**
     * Starts the upload process. Registers a file upload with Bynder and returns authorisation information to allow
     * uploading to the Amazon S3 bucket-endpoint.
     * @see {@link https://bynder.docs.apiary.io/#reference/upload-assets/2-initialise-upload/initialise-upload}
     * @param {String} filename - filename
     * @return {Promise} Relevant S3 file information, necessary for the file upload.
     */
    initUpload(filename) {
        if (!filename) {
            return rejectValidation('upload', 'filename');
        }
        return this.api.send('POST', 'upload/init', { filename });
    }

    /**
     * Registers a temporary chunk in Bynder.
     * @see {@link https://bynder.docs.apiary.io/#reference/upload-assets/3-upload-file-in-chunks-and-register-every-uploaded-chunk/register-uploaded-chunk}
     * @param {Object} init - result from init upload
     * @param {Number} chunkNumber - chunk number
     * @return {Promise}
     */
    registerChunk(init, chunkNumber) {
        const { s3file, s3_filename: filename } = init;
        const { uploadid, targetid } = s3file;
        return this.api.send('POST', 'v4/upload/', {
            id: uploadid,
            targetid,
            filename: `${filename}/p${chunkNumber}`,
            chunkNumber
        });
    }

    /**
     * Finalises the file upload when all chunks finished uploading and registers it in Bynder.
     * @see {@link https://bynder.docs.apiary.io/#reference/upload-assets/4-finalise-a-completely-uploaded-file/finalise-a-completely-uploaded-file}
     * @param {Object} init - Result from init upload
     * @param {String} fileName - Original file name
     * @param {Number} chunks - Number of chunks
     * @return {Promise}
     */
    finaliseUpload(init, filename, chunks) {
        const { s3file, s3_filename: s3filename } = init;
        const { uploadid, targetid } = s3file;
        return this.api.send('POST', `v4/upload/${uploadid}/`, {
            targetid,
            s3_filename: `${s3filename}/p${chunks}`,
            original_filename: filename,
            chunks
        });
    }

    /**
     * Checks if the files have finished uploading.
     * @see {@link https://bynder.docs.apiary.io/#reference/upload-assets/5-poll-processing-state-of-finalised-files/retrieve-entry-point}
     * @param {String[]} importIds - The import IDs of the files to be checked.
     * @return {Promise}
     */
    pollUploadStatus(importIds) {
        return this.api.send('GET', 'v4/upload/poll/', { items: importIds.join(',') });
    }

    /**
     * Resolves once assets are uploaded, or rejects after 60 attempts with 2000ms between them
     * @param {String[]} importIds - The import IDs of the files to be checked.
     * @return {Promise}
     */
    waitForUploadDone(importIds) {
        const POLLING_INTERVAL = 2000;
        const MAX_POLLING_ATTEMPTS = 60;
        const pollUploadStatus = this.pollUploadStatus.bind(this);
        return new Promise((resolve, reject) => {
            let attempt = 0;
            (function checkStatus() {
                pollUploadStatus(importIds).then((pollStatus) => {
                    if (pollStatus !== null) {
                        const { itemsDone, itemsFailed } = pollStatus;
                        if (itemsDone.length === importIds.length) {
                            // done !
                            return resolve({ itemsDone });
                        }
                        if (itemsFailed.length > 0) {
                            // failed
                            return reject({ itemsFailed });
                        }
                    }
                    if (++attempt > MAX_POLLING_ATTEMPTS) {
                        // timed out
                        return reject(new Error(`Stopped polling after ${attempt} attempts`));
                    }
                    return setTimeout(checkStatus, POLLING_INTERVAL);
                }).catch(reject);
            }());
        });
    }

    /**
     * Saves a media asset in Bynder. If media id is specified in the data a new version of the asset will be saved.
     * Otherwise a new asset will be saved.
     * @see {@link https://bynder.docs.apiary.io/#reference/upload-assets/4-finalise-a-completely-uploaded-file/save-as-a-new-asset}
     * @param {Object} data - Asset data
     * @return {Promise}
     */
    saveAsset(data) {
        const { brandId, mediaId } = data;
        if (!brandId) {
            return rejectValidation('upload', 'brandId');
        }
        const saveURL = mediaId ? `v4/media/${mediaId}/save/` : 'v4/media/save/';

        return this.api.send('POST', saveURL, data);
    }

    /**
     * Uploads arbirtrarily sized buffer or stream file to provided S3 endpoint in chunks and registers each chunk to Bynder.
     * Resolves the passed init result and final chunk number.
     * @param {Object} file ={} - An object containing the id of the desired collection.
     * @param {String} file.filename - The file name of the file to be saved
     * @param {Buffer|Readable} file.body - The file to be uploaded. Can be either buffer or a read stream.
     * @param {Number} file.length - The length of the file to be uploaded
     * @param {string} endpoint - S3 endpoint url
     * @param {Object} init - Result from init upload
     * @return {Promise}
     */
    uploadFileInChunks(file, endpoint, init) {
        const { body } = file;
        const bodyType = bodyTypes.get(body);
        const length = getLength(file);
        const CHUNK_SIZE = 1024 * 1024 * 5;
        const chunks = Math.ceil(length / CHUNK_SIZE);

        const registerChunk = this.registerChunk.bind(this);
        const uploadPath = init.multipart_params.key;

        const uploadChunkToS3 = (chunkData, chunkNumber) => {
            const form = new FormData();
            const params = Object.assign(init.multipart_params, {
                name: `${basename(uploadPath)}/p${chunkNumber}`,
                chunk: chunkNumber,
                chunks,
                Filename: `${uploadPath}/p${chunkNumber}`,
                key: `${uploadPath}/p${chunkNumber}`
            });
            Object.keys(params).forEach((key) => {
                form.append(key, params[key]);
            });
            form.append('file', chunkData);
            let opts;
            if (typeof window !== 'undefined') {
                opts = {}; // With browser based FormData headers are taken care of automatically
            } else {
                opts = {
                    headers: Object.assign(form.getHeaders(), {
                        'content-length': form.getLengthSync()
                    })
                };
>>>>>>> d9f92623
            }
            return setTimeout(checkStatus, POLLING_INTERVAL);
          })
          .catch(reject);
      })();
    });
  }

  /**
   * Saves a media asset in Bynder. If media id is specified in the data a new version of the asset will be saved.
   * Otherwise a new asset will be saved.
   * @see {@link https://bynder.docs.apiary.io/#reference/upload-assets/4-finalise-a-completely-uploaded-file/save-as-a-new-asset}
   * @param {Object} data - Asset data
   * @return {Promise}
   */
  saveAsset(data) {
    const { brandId, mediaId } = data;
    if (!brandId) {
      return rejectValidation("upload", "brandId");
    }
    const saveURL = mediaId ? `v4/media/${mediaId}/save/` : "v4/media/save/";

    return this.api.send("POST", saveURL, data);
  }

  /**
   * Uploads arbirtrarily sized buffer or stream file to provided S3 endpoint in chunks and registers each chunk to Bynder.
   * Resolves the passed init result and final chunk number.
   * @param {Object} file ={} - An object containing the id of the desired collection.
   * @param {String} file.filename - The file name of the file to be saved
   * @param {Buffer|Readable} file.body - The file to be uploaded. Can be either buffer or a read stream.
   * @param {Number} file.length - The length of the file to be uploaded
   * @param {string} endpoint - S3 endpoint url
   * @param {Object} init - Result from init upload
   * @return {Promise}
   */
  uploadFileInChunks(file, endpoint, init) {
    const { body } = file;
    const bodyType = bodyTypes.get(body);
    const length = getLength(file);
    const CHUNK_SIZE = 1024 * 1024 * 5;
    const chunks = Math.ceil(length / CHUNK_SIZE);

    const registerChunk = this.registerChunk.bind(this);
    const uploadPath = init.multipart_params.key;

    const uploadChunkToS3 = (chunkData, chunkNumber) => {
      const form = new FormData();
      const params = Object.assign(init.multipart_params, {
        name: `${basename(uploadPath)}/p${chunkNumber}`,
        chunk: chunkNumber,
        chunks,
        Filename: `${uploadPath}/p${chunkNumber}`,
        key: `${uploadPath}/p${chunkNumber}`
      });
      Object.keys(params).forEach(key => {
        form.append(key, params[key]);
      });
      form.append("file", chunkData);
      let opts;
      if (typeof window !== "undefined") {
        opts = {}; // With browser based FormData headers are taken care of automatically
      } else {
        opts = {
          headers: Object.assign(form.getHeaders(), {
            "content-length": form.getLengthSync()
          })
        };
<<<<<<< HEAD
      }
      return axios.post(endpoint, form, opts);
    };

    function delay(ms) {
      return new Promise(resolve => {
        setTimeout(resolve, ms);
      });
    }

    // sequentially upload chunks to AWS, then register them
    function nextChunk(chunkNumber) {
      if (chunkNumber >= chunks) {
        return Promise.resolve({ init, chunkNumber });
      }
      let chunkData;
      if (bodyType === bodyTypes.STREAM) {
        // handle stream data
        chunkData = body.read(CHUNK_SIZE);
        if (chunkData === null) {
          // our read stream is not done yet reading
          // let's wait for a while...
          return delay(50).then(() => {
            return nextChunk(chunkNumber);
          });
        }
      } else {
        // handle buffer/blob data
        const start = chunkNumber * CHUNK_SIZE;
        const end = Math.min(start + CHUNK_SIZE, length);
        chunkData = body.slice(start, end);
      }
      const newChunkNumber = chunkNumber + 1;
      return uploadChunkToS3(chunkData, newChunkNumber)
        .then(() => {
          return registerChunk(init, newChunkNumber);
=======

        function delay(ms) {
            return new Promise((resolve) => { setTimeout(resolve, ms); });
        }

         // sequentially upload chunks to AWS, then register them
        function nextChunk(chunkNumber) {
            if (chunkNumber >= chunks) {
                return Promise.resolve({ init, chunkNumber });
            }
            let chunkData;
            if (bodyType === bodyTypes.STREAM) {
                // handle stream data
                chunkData = body.read(CHUNK_SIZE);
                if (chunkData === null) {
                    // our read stream is not done yet reading
                    // let's wait for a while...
                    return delay(50).then(() => { return nextChunk(chunkNumber); });
                }
            } else {
                // handle buffer/blob data
                const start = chunkNumber * CHUNK_SIZE;
                const end = Math.min(start + CHUNK_SIZE, length);
                chunkData = body.slice(start, end);
            }
            const newChunkNumber = chunkNumber + 1;
            return uploadChunkToS3(chunkData, newChunkNumber)
                .then(() => { return registerChunk(init, newChunkNumber); })
                .then(() => { return nextChunk(newChunkNumber); });
        }
        return nextChunk(0);
    }

    /**
     * Uploads an arbitrarily sized buffer or stream file and returns the uploaded asset information
     * @see {@link https://bynder.docs.apiary.io/#reference/upload-assets}
     * @param {Object} file={} - An object containing the id of the desired collection.
     * @param {String} file.filename - The file name of the file to be saved
     * @param {Buffer|Readable} file.body - The file to be uploaded. Can be either buffer or a read stream.
     * @param {Number} file.length - The length of the file to be uploaded
     * @param {Object} file.data={} - An object containing the assets' attributes
     * @return {Promise} The information of the uploaded file, including IDs and all final file urls.
     */
    uploadFile(file) {
        const { body, filename, data } = file;
        const { brandId } = data;
        const bodyType = bodyTypes.get(body);
        const length = getLength(file);

        if (!brandId) {
            return rejectValidation('upload', 'brandId');
        }
        if (!filename) {
            return rejectValidation('upload', 'filename');
        }
        if (!body || !bodyType) {
            return rejectValidation('upload', 'body');
        }
        if (!length || typeof length !== 'number') {
            return rejectValidation('upload', 'length');
        }

        const getClosestUploadEndpoint = this.getClosestUploadEndpoint.bind(this);
        const initUpload = this.initUpload.bind(this);
        const uploadFileInChunks = this.uploadFileInChunks.bind(this);
        const finaliseUpload = this.finaliseUpload.bind(this);
        const saveAsset = this.saveAsset.bind(this);
        const waitForUploadDone = this.waitForUploadDone.bind(this);

        return Promise.all([
            getClosestUploadEndpoint(),
            initUpload(filename)
        ])
        .then((res) => {
            const [endpoint, init] = res;
            return uploadFileInChunks(file, endpoint, init);
        })
        .then((uploadResponse) => {
            const { init, chunkNumber } = uploadResponse;
            return finaliseUpload(init, filename, chunkNumber);
        })
        .then((finalizeResponse) => {
            const { importId } = finalizeResponse;
            return waitForUploadDone([importId]);
>>>>>>> d9f92623
        })
        .then(() => {
          return nextChunk(newChunkNumber);
        });
    }
    return nextChunk(0);
  }

  /**
   * Uploads an arbitrarily sized buffer or stream file and returns the uploaded asset information
   * @see {@link https://bynder.docs.apiary.io/#reference/upload-assets}
   * @param {Object} file={} - An object containing the id of the desired collection.
   * @param {String} file.filename - The file name of the file to be saved
   * @param {Buffer|Readable} file.body - The file to be uploaded. Can be either buffer or a read stream.
   * @param {Number} file.length - The length of the file to be uploaded
   * @param {Object} file.data={} - An object containing the assets' attributes
   * @return {Promise} The information of the uploaded file, including IDs and all final file urls.
   */
  uploadFile(file) {
    const { body, filename, data } = file;
    const { brandId } = data;
    const bodyType = bodyTypes.get(body);
    const length = getLength(file);

    if (!brandId) {
      return rejectValidation("upload", "brandId");
    }
    if (!filename) {
      return rejectValidation("upload", "filename");
    }
    if (!body || !bodyType) {
      return rejectValidation("upload", "body");
    }
    if (!length || typeof length !== "number") {
      return rejectValidation("upload", "length");
    }

    const getClosestUploadEndpoint = this.getClosestUploadEndpoint.bind(this);
    const initUpload = this.initUpload.bind(this);
    const uploadFileInChunks = this.uploadFileInChunks.bind(this);
    const finaliseUpload = this.finaliseUpload.bind(this);
    const saveAsset = this.saveAsset.bind(this);
    const waitForUploadDone = this.waitForUploadDone.bind(this);

    return Promise.all([getClosestUploadEndpoint(), initUpload(filename)])
      .then(res => {
        const [endpoint, init] = res;
        return uploadFileInChunks(file, endpoint, init);
      })
      .then(uploadResponse => {
        const { init, chunkNumber } = uploadResponse;
        return finaliseUpload(init, filename, chunkNumber);
      })
      .then(finalizeResponse => {
        const { importId } = finalizeResponse;
        return waitForUploadDone([importId]);
      })
      .then(doneResponse => {
        const { itemsDone } = doneResponse;
        const importId = itemsDone[0];
        return saveAsset(Object.assign(data, { importId }));
      });
  }
}

module.exports = Bynder;<|MERGE_RESOLUTION|>--- conflicted
+++ resolved
@@ -1,6 +1,4 @@
-<<<<<<< HEAD
 require("isomorphic-form-data");
-const OAuth = require("oauth-1.0a");
 const axios = require("axios");
 const { basename } = require("path");
 const isUrl = require("is-url");
@@ -11,16 +9,6 @@
 const url = require("url");
 
 const DEFAULT_SCOPES = "openid offline";
-=======
-import 'isomorphic-form-data';
-import OAuth from 'oauth-1.0a';
-import axios from 'axios';
-import { basename } from 'path';
-import isUrl from 'is-url';
-import joinUrl from 'proper-url-join';
-import queryString from 'query-string';
-
->>>>>>> d9f92623
 const defaultAssetsNumberPerPage = 50;
 
 /**
@@ -34,27 +22,12 @@
   });
 }
 
-<<<<<<< HEAD
-=======
-    /**
-     * Creates the Authorization header.
-     * @return {Object} header - Returns an object with the Authorization header and its signed content.
-     */
-function createAuthHeader(requestData, consumerToken, accessToken) {
-    const oauth = new OAuth({ consumer: consumerToken });
-
-    return oauth.toHeader(oauth.authorize(requestData, accessToken));
-}
-
-
->>>>>>> d9f92623
 /**
  * @classdesc Represents an API call.
  * @class
  * @abstract
  */
 class APICall {
-<<<<<<< HEAD
   /**
    * Create a APICall.
    * @constructor
@@ -113,7 +86,8 @@
         // check for 4XX, 5XX, wtv
         return Promise.reject({
           status: response.status,
-          message: response.statusText
+          message: response.statusText,
+          body: response.data
         });
       }
       if (response.status >= 200 && response.status <= 202) {
@@ -122,66 +96,6 @@
       return {};
     });
   }
-=======
-    /**
-     * Create a APICall.
-     * @constructor
-     * @param {string} baseURL - A string with the base URL for account.
-     * @param {string} httpsAgent - A https agent.
-     * @param {string} httpAgent - A http agent.
-     * @param {Object} consumerToken - An object with both the public and secret consumer keys.
-     * @param {Object} accessToken - An object with both the public and secret access keys.
-     * @param {Object} [data={}] - An object containing the query parameters.
-     */
-    constructor(baseURL, httpsAgent, httpAgent, consumerToken, accessToken) {
-        if (!isUrl(baseURL)) throw new Error('The base URL provided is not valid');
-
-        this.baseURL = baseURL;
-        this.httpsAgent = httpsAgent;
-        this.httpAgent = httpAgent;
-        this.consumerToken = consumerToken;
-        this.accessToken = accessToken;
-    }
-
-    /**
-     * Fetch the information from the API.
-     * @return {Promise} - Returns a Promise that, when fulfilled, will either return an JSON Object with the requested
-     * data or an Error with the problem.
-     */
-    send(method, url, data = {}) {
-        let callURL = joinUrl(this.baseURL, url, { trailingSlash: true });
-        const headers = createAuthHeader({ url: callURL, data, method }, this.consumerToken, this.accessToken);
-        let body = '';
-
-        if (method === 'POST') {
-            headers['Content-Type'] = 'application/x-www-form-urlencoded';
-            body = queryString.stringify(data);
-        } else if (Object.keys(data).length && data.constructor === Object) {
-            callURL = joinUrl(callURL, { trailingSlash: true, query: data });
-        }
-
-        return axios(callURL, {
-            httpsAgent: this.httpsAgent,
-            httpAgent: this.httpAgent,
-            method,
-            data: body,
-            headers
-        })
-        .then((response) => {
-            if (response.status >= 400) { // check for 4XX, 5XX, wtv
-                return Promise.reject({
-                    status: response.status,
-                    message: response.statusText,
-                    body: response.data
-                });
-            }
-            if (response.status >= 200 && response.status <= 202) {
-                return response.data;
-            }
-            return {};
-        });
-    }
->>>>>>> d9f92623
 }
 
 const bodyTypes = {
@@ -230,7 +144,6 @@
  * @classdesc Represents the Bynder SDK. It allows the user to make every call to the API with a single function.
  * @class
  */
-<<<<<<< HEAD
 class Bynder {
   /**
    * Create Bynder SDK.
@@ -914,740 +827,6 @@
               return reject(
                 new Error(`Stopped polling after ${attempt} attempts`)
               );
-=======
-export default class Bynder {
-    /**
-     * Create Bynder SDK.
-     * @constructor
-     * @param {String} options.consumer.public - The public consumer key.
-     * @param {String} options.consumer.secret - The consumer secret.
-     * @param {String} options.accessToken.public - The access token.
-     * @param {String} options.accessToken.secret - The access token secret.
-     * @param {String} options.baseURL - The URL with the account domain.
-     * @param {String} options.httpsAgent - The https agent.
-     * @param {String} options.httpAgent - The http agent.
-     * @param {Object} options - An object containing the consumer keys, access keys and the base URL.
-     */
-    constructor(options) {
-        this.options = options;
-        this.baseURL = options.baseURL;
-
-        this.api = new APICall(
-            options.baseURL,
-            options.httpsAgent,
-            options.httpAgent,
-            options.consumer,
-            options.accessToken
-          );
-    }
-
-    /**
-     * Get all the categories.
-     * @see {@link http://docs.bynder.apiary.io/#reference/categories/retrieve-categories/retrieve-categories|API Call}
-     * @return {Promise} Categories - Returns a Promise that, when fulfilled, will either return an Array with the
-     * categories or an Error with the problem.
-     */
-    getCategories() {
-        return this.api.send('GET', 'v4/categories/');
-    }
-
-    /**
-     * Get all the smartfilters.
-     * @see {@link https://bynder.docs.apiary.io/#reference/smartfilters/smartfilters-operations/retrieve-smartfilters|API Call}
-     * @return {Promise} Smartfilters - Returns a Promise that, when fulfilled, will either return an Array with the
-     * smartfilters or an Error with the problem.
-     */
-    getSmartfilters() {
-        return this.api.send('GET', 'v4/smartfilters/');
-    }
-
-    /**
-     * Login to retrieve OAuth credentials.
-     * @see {@link https://bynder.docs.apiary.io/#reference/users/-deprecated-login-a-user-operations/login-a-user|API Call}
-     * @param {Object} params={} - An object containing the credentials with which the user intends to login.
-     * @param {String} params.username - The username of the user.
-     * @param {String} params.password - The password of the user.
-     * @param {String} params.consumerId - The consumerId of the user.
-     * @return {Promise} Credentials - Returns a Promise that, when fulfilled, will either return an Object with the
-     * OAuth credentials for login or an Error with the problem.
-     */
-    userLogin(params) {
-        if (!params.username || !params.password || !params.consumerId) {
-            return rejectValidation('authentication', 'username, password or consumerId');
-        }
-
-        return this.api.send('POST', 'v4/users/login/', params);
-    }
-
-    /**
-     * Get the request token and secret.
-     * @see {@link http://docs.bynder.apiary.io/#reference/consumers-and-access-tokens/1-obtain-a-request-token-pair/obtain-a-request-token-pair|API Call}
-     * @return {Promise} Credentials - Returns a Promise that, when fulfilled, will either return an string with the
-     * couple of consumer token/secret or an Error with the problem.
-     */
-    getRequestToken() {
-        const api = new APICall(
-          this.options.baseURL,
-          this.options.httpsAgent,
-          this.options.httpAgent,
-          this.options.consumer,
-          { public: null, secret: null }
-        );
-
-        return api.send('POST', 'v4/oauth/request_token/');
-    }
-
-    /**
-     * Get the URL to authorise the token.
-     * @see {@link http://docs.bynder.apiary.io/#reference/consumers-and-access-tokens/2-authorise-authenticate/authorise-&-authenticate|API Call}
-     * @param {String} token - The token to be authorised.
-     * @param {String} [callback] - The callback to which the page will be redirected after authenticating the token.
-     * @return {String} URL - Returns a String with the URL to the token authorisation page.
-     */
-    getAuthorisedURL(token, callback) {
-        let authoriseToken = joinUrl(this.baseURL, 'v4/oauth/authorise', {
-            trailingSlash: true,
-            query: { oauth_token: token }
-        });
-        if (callback) {
-            authoriseToken += `&callback=${callback}`;
-        }
-        return authoriseToken;
-    }
-
-    /**
-     * Get the access token and secret.
-     * @see {@link http://docs.bynder.apiary.io/#reference/consumers-and-access-tokens/3-exchange-the-request-token-pair-for-an-access-token-pair/exchange-the-request-token-pair-for-an-access-token-pair|API Call}
-     * @param {string} token - A string containing the authorised token provided by the API.
-     * @param {string} secret - A string containing the authorised secret provided by the API.
-     * @return {Promise} Credentials - Returns a Promise that, when fulfilled, will either return an Object with the
-     * OAuth credentials for login or an Error with the problem.
-     */
-    getAccessToken(token, secret) {
-        return this.api.send('POST', 'v4/oauth/access_token/', { public: token, secret });
-    }
-
-    /**
-     * Get the assets according to the parameters provided.
-     * @see {@link http://docs.bynder.apiary.io/#reference/assets/asset-operations/retrieve-assets|API Call}
-     * @param {Object} [params={}] - An object containing the parameters accepted by the API to narrow the query.
-     * @return {Promise} Assets - Returns a Promise that, when fulfilled, will either return an Array with the assets or
-     * an Error with the problem.
-     */
-    getMediaList(params = {}) {
-        return this.api.send('GET', 'v4/media/', {
-            ...params,
-            count: false,
-            ...(Array.isArray(params.propertyOptionId)
-              ? params.propertyOptionId.join(',')
-              : {})
-        });
-    }
-
-    /**
-     * Get the assets information according to the id provided.
-     * @see {@link http://docs.bynder.apiary.io/#reference/assets/specific-asset-operations/retrieve-specific-asset|API Call}
-     * @param {Object} params - An object containing the id and the version of the desired asset.
-     * @param {String} params.id - The id of the desired asset.
-     * @param {Boolean} [params.versions] - Whether to include info about the different asset versions.
-     * @return {Promise} Asset - Returns a Promise that, when fulfilled, will either return an Object with the asset or
-     * an Error with the problem.
-     */
-    getMediaInfo({ id, ...options } = {}) {
-        if (!id) {
-            return rejectValidation('media', 'id');
-        }
-
-        return this.api.send('GET', `v4/media/${id}/`, options);
-    }
-
-    /**
-     * Get all the assets starting from the page provided (1 by default) and incrementing according to the offset given.
-     * @see {@link http://docs.bynder.apiary.io/#reference/assets/asset-operations/retrieve-assets|API Call}
-     * @param {Object} [params={}] - An object containing the parameters accepted by the API to narrow the query.
-     * @return {Promise} Assets - Returns a Promise that, when fulfilled, will either return an Array with all the
-     * assets or an Error with the problem.
-     */
-    getAllMediaItems(params = {}) {
-        const recursiveGetAssets = (_params, assets) => {
-            let queryAssets = assets;
-            const params = { ..._params };
-            params.page = !params.page ? 1 : params.page;
-            params.limit = !params.limit ? defaultAssetsNumberPerPage : params.limit;
-
-            return this.getMediaList(params)
-            .then((data) => {
-                queryAssets = assets.concat(data);
-                if (data && data.length === params.limit) { // If the results page is full it means another one might exist
-                    params.page += 1;
-                    return recursiveGetAssets(params, queryAssets);
-                }
-                return queryAssets;
-            })
-            .catch((error) => {
-                return error;
-            });
-        };
-
-        return recursiveGetAssets(params, []);
-    }
-
-    /**
-     * Get the assets total according to the parameters provided.
-     * @see {@link http://docs.bynder.apiary.io/#reference/assets/asset-operations/retrieve-assets|API Call}
-     * @param {Object} [params={}] - An object containing the parameters accepted by the API to narrow the query.
-     * @return {Promise} Number - Returns a Promise that, when fulfilled, will either return the number of assets
-     * fitting the query or an Error with the problem.
-     */
-    getMediaTotal(params = {}) {
-        const parametersObject = Object.assign({}, params, { count: true });
-        if (Array.isArray(parametersObject.propertyOptionId)) {
-            parametersObject.propertyOptionId = parametersObject.propertyOptionId.join();
-        }
-        return this.api.send('GET', 'v4/media/', parametersObject)
-        .then((data) => {
-            return data.count.total;
-        });
-    }
-
-    /**
-     * Edit an existing asset with the information provided.
-     * @see {@link http://docs.bynder.apiary.io/#reference/assets/specific-asset-operations/modify-asset|API Call}
-     * @param {Object} params={} - An object containing the parameters accepted by the API to change in the asset.
-     * @param {String} params.id - The id of the desired asset.
-     * @return {Promise} Object - Returns a Promise that, when fulfilled, will either return an empty Object in
-     * case it's successful or an Error with the problem.
-     */
-    editMedia(params = {}) {
-        if (!params.id) {
-            return rejectValidation('media', 'id');
-        }
-        return this.api.send('POST', 'v4/media/', params);
-    }
-
-    /**
-     * Delete an existing asset.
-     * @see {@link http://docs.bynder.apiary.io/#reference/assets/specific-asset-operations/delete-asset|API Call}
-     * @param {Object} params={} - An object containing the id of the asset to be deleted.
-     * @param {String} params.id - The id of the asset.
-     * @return {Promise} Object - Returns a Promise that, when fulfilled, will either return an empty Object in
-     * case it's successful or an Error with the problem.
-     */
-    deleteMedia({ id }) {
-        if (!id) {
-            return rejectValidation('media', 'id');
-        }
-        return this.api.send('DELETE', `v4/media/${id}/`);
-    }
-
-    /**
-     * Get all the metaproperties
-     * @see {@link http://docs.bynder.apiary.io/#reference/metaproperties/retrieve-metaproperties|API Call}
-     * @param {Object} params={} - An object containing the parameters accepted by the API to narrow the query.
-     * @return {Promise} Metaproperties - Returns a Promise that, when fulfilled, will either return an Array with the
-     * metaproperties or an Error with the problem.
-     */
-    getMetaproperties(params = {}) {
-        return this.api.send('GET', 'v4/metaproperties/', params)
-        .then((data) => {
-            return Object.keys(data).map((metaproperty) => {
-                return data[metaproperty];
-            });
-        });
-    }
-
-    /**
-     * Get the metaproperty information according to the id provided.
-     * @see {@link http://docs.bynder.apiary.io/#reference/metaproperties/specific-metaproperty-operations/retrieve-specific-metaproperty|API Call}
-     * @param {Object} params={} - An object containing the id of the desired metaproperty.
-     * @param {String} params.id - The id of the desired metaproperty.
-     * @return {Promise} Metaproperty - Returns a Promise that, when fulfilled, will either return an Object with the
-     * metaproperty or an Error with the problem.
-     */
-    getMetaproperty({ id } = {}) {
-        if (!id) {
-            return rejectValidation('metaproperty', 'id');
-        }
-        return this.api.send('GET', `v4/metaproperties/${id}/`);
-    }
-
-    /**
-     * Save a new metaproperty in the information provided.
-     * @see {@link http://docs.bynder.apiary.io/#reference/metaproperties/metaproperty-operations/create-metaproperty|API Call}
-     * @param {Object} object={} - An object containing the data of the new metaproperty.
-     * @return {Promise} Object - Returns a Promise that, when fulfilled, will either return an empty Object in
-     * case it's successful or an Error with the problem.
-     */
-    saveNewMetaproperty(params = {}) {
-        return this.api.send('POST', 'v4/metaproperties/', { data: JSON.stringify(params) });
-        // The API requires an object with the query content stringified inside
-    }
-
-    /**
-     * Modify new metaproperty with the information provided.
-     * @see {@link https://bynder.docs.apiary.io/#reference/metaproperties/specific-metaproperty-operations/modify-metaproperty|API Call}
-     * @param {Object} object={} - An object containing the data of the metaproperty.
-     * @param {String} params.id - The id of the desired metaproperty.
-     * @return {Promise} Object - Returns a Promise that, when fulfilled, will either return an empty Object in
-     * case it's successful or an Error with the problem.
-     */
-    editMetaproperty({ id, ...params } = {}) {
-        if (!id) {
-            return rejectValidation('metaproperty', 'id');
-        }
-        return this.api.send('POST', `v4/metaproperties/${id}/`, { data: JSON.stringify(params) });
-        // The API requires an object with the query content stringified inside
-    }
-
-    /**
-     * Delete the metaproperty with the provided id.
-     * @see {@link http://docs.bynder.apiary.io/#reference/metaproperties/delete-metaproperty|API Call}
-     * @param {Object} object={} - An object containing the id of the metaproperty to be deleted.
-     * @param {String} object.id - The id of the metaproperty.
-     * @return {Promise} Object - Returns a Promise that, when fulfilled, will either return an empty Object in
-     * case it's successful or an Error with the problem.
-     */
-    deleteMetaproperty({ id } = {}) {
-        if (!id) {
-            return rejectValidation('metaproperty', 'id');
-        }
-        return this.api.send('DELETE', `v4/metaproperties/${id}/`);
-    }
-
-    /**
-     * Add an option of metaproperty
-     * @see {@link http://docs.bynder.apiary.io/#reference/metaproperties/specific-metaproperty-operations/create-metaproperty-option|API Call}
-     * @param {Object} params={} - An object containing the id of the desired metaproperty.
-     * @param {String} params.id - The id of the desired metaproperty.
-     * @param {String} params.name - The name of the desired metaproperty.
-     * @return {Promise} Response - Returns a Promise that, when fulfilled, will either return an Object with the
-     * response or an Error with the problem.
-     */
-    saveNewMetapropertyOption({ id, ...params } = {}) {
-        if (!id || !params.name) {
-            return rejectValidation('metaproperty option', 'id or name');
-        }
-
-        return this.api.send('POST', `v4/metaproperties/${id}/options/`, { data: JSON.stringify(params) });
-    }
-
-    /**
-     * modify an option of metaproperty
-     * @see {@link http://docs.bynder.apiary.io/#reference/metaproperties/specific-metaproperty-operations/modify-metaproperty-option|API Call}
-     * @param {Object} params={} - An object containing the id of the desired metaproperty.
-     * @param {String} params.id - The id of the desired metaproperty.
-     * @param {String} params.optionId - The id of the desired option.
-     * @param {String} params.name - The id of the desired metaproperty.
-     * @return {Promise} Response - Returns a Promise that, when fulfilled, will either return an Object with the
-     * response or an Error with the problem.
-     */
-    editMetapropertyOption({ id, ...params } = {}) {
-        if (!id || !params.optionId) {
-            return rejectValidation('metaproperty option', 'id or optionId');
-        }
-
-        return this.api.send('POST', `v4/metaproperties/${id}/options/${params.optionId}/`, { data: JSON.stringify(params) });
-    }
-
-    /**
-     * delete an option of metaproperty
-     * @see {@link http://docs.bynder.apiary.io/#reference/metaproperties/specific-metaproperty-operations/delete-metaproperty-option|API Call}
-     * @param {Object} params={} - An object containing the id of the desired metaproperty.
-     * @param {String} params.id - The id of the desired metaproperty.
-     * @param {String} params.optionId - The id of the desired option.
-     * @param {String} params.name - The id of the desired metaproperty.
-     * @return {Promise} Response - Returns a Promise that, when fulfilled, will either return an Object with the
-     * response or an Error with the problem.
-     */
-    deleteMetapropertyOption({ id, optionId }) {
-        if (!id || !optionId) {
-            return rejectValidation('metaproperty option', 'id or optionId');
-        }
-        return this.api.send('DELETE', `v4/metaproperties/${id}/options/${optionId}/`);
-    }
-
-    /**
-    * Get the assets usage information according to the id provided.
-    * @see {@link https://bynder.docs.apiary.io/#reference/asset-usage/asset-usage-operations/retrieve-asset-usage|API Call}
-    * @param {Object} queryObject - An object containing the id of the desired asset.
-    * @param {String} queryObject.id - The id of the desired asset to retrieve usage for.
-    * @return {Promise} Asset Usage - Returns a Promise that, when fulfilled, will either return an Object with
-    * the asset usage or an Error with the problem.
-    */
-    getAssetUsage(queryObject) {
-        if (!queryObject.id) {
-            return rejectValidation('asset usage', 'id');
-        }
-        const request = new APICall(
-            this.baseURL,
-            'media/usage/',
-            'GET',
-            this.consumerToken,
-            this.accessToken,
-            { asset_id: queryObject.id },
-        );
-        return request.send();
-    }
-
-    /**
-     * Create a usage for an asset according to the provided query object.
-     * @see {@link https://bynder.docs.apiary.io/#reference/asset-usage/asset-usage-operations/create-asset-usage|API Call}
-     * @param {Object} queryObject - An object containing the properties for the desired asset usage.
-     * @param {String} queryObject.id - The id of the desired asset to create a usage for.
-     * @param {String} queryObject.integration_id - The id of the desired integration to add.
-     * @param {String} queryObject.timestamp - Datetime. ISO8601 format: yyyy-mm-ddThh:mm:ssZ.
-     * @param {String} queryObject.uri - Location. Example: /hippo/first_post.
-     * @param {String} queryObject.additional - Additional information. Example: Usage description.
-     * @return {Promise} Asset usage - Returns a Promise that, when fulfilled, will either return an Object with
-     * the asset usage or an Error with the problem.
-     */
-    saveNewAssetUsage(queryObject) {
-        if (!queryObject.id) {
-            return rejectValidation('asset usage', 'id');
-        }
-        if (!queryObject.integration_id) {
-            return rejectValidation('asset usage', 'integration_id');
-        }
-        const request = new APICall(
-            this.baseURL,
-            'media/usage/',
-            'POST',
-            this.consumerToken,
-            this.accessToken,
-            {
-                asset_id: queryObject.id,
-                integration_id: queryObject.integration_id,
-                timestamp: queryObject.timestamp || null,
-                uri: queryObject.uri || null,
-                additional: queryObject.additional || null
-            },
-        );
-        return request.send();
-    }
-
-    /**
-     * Deletes an asset usage based on the provided asset and integration ids.
-     * @see {@link https://bynder.docs.apiary.io/#reference/asset-usage/asset-usage-operations/delete-asset-usage|API Call}
-     * @param {Object} queryObject - An object containing the id of the desired asset.
-     * @param {String} queryObject.id - The id of the desired asset to retrieve usage for.
-     * @param {String} queryObject.integration_id - The id of the desired integration to delete.
-     * @param {String} queryObject.uri - Location. Example: /hippo/first_post.
-     * @return {Promise} Asset Usage - Returns a Promise that, when fulfilled, will either return an Object with
-     * the asset usage or an Error with the problem.
-     */
-    deleteAssetUsage(queryObject) {
-        if (!queryObject.id) {
-            return rejectValidation('asset usage', 'id');
-        }
-        if (!queryObject.integration_id) {
-            return rejectValidation('asset usage', 'integration_id');
-        }
-        const request = new APICall(
-            this.baseURL,
-            'media/usage/',
-            'DELETE',
-            this.consumerToken,
-            this.accessToken,
-            {
-                asset_id: queryObject.id,
-                integration_id: queryObject.integration_id,
-                uri: queryObject.uri || null
-            },
-        );
-        return request.send();
-    }
-
-    /**
-     * Get all the tags
-     * @see {@link http://docs.bynder.apiary.io/#reference/tags/tags-access/retrieve-entry-point|API Call}
-     * @param {Object} [params={}] - An object containing the parameters accepted by the API to narrow the query.
-     * @return {Promise} Tags - Returns a Promise that, when fulfilled, will either return an Array with the
-     * tags or an Error with the problem.
-     */
-    getTags(params = {}) {
-        return this.api.send('GET', 'v4/tags/', params);
-    }
-
-    /**
-     * Get collections according to the parameters provided
-     * @see {@link http://docs.bynder.apiary.io/#reference/collections/collection-operations/retrieve-collections|API Call}
-     * @param {Object} [params={}] - An object containing the parameters accepted by the API to narrow the query.
-     * @return {Promise} Collections - Returns a Promise that, when fulfilled, will either return an Array with the
-     * collections or an Error with the problem.
-     */
-    getCollections(params = {}) {
-        return this.api.send('GET', 'v4/collections/', params);
-    }
-
-    /**
-     * Get the collection information according to the id provided.
-     * @see {@link http://docs.bynder.apiary.io/#reference/collections/specific-collection-operations/retrieve-specific-collection|API Call}
-     * @param {Object} params={} - An object containing the id of the desired collection.
-     * @param {String} params.id - The id of the desired collection.
-     * @return {Promise} Collection - Returns a Promise that, when fulfilled, will either return an Object with the
-     * collection or an Error with the problem.
-     */
-    getCollection({ id } = {}) {
-        if (!id) {
-            return rejectValidation('collection', 'id');
-        }
-        return this.api.send('GET', `v4/collections/${id}/`);
-    }
-
-    /**
-     * Create the collection information according to the name provided.
-     * @see {@link http://docs.bynder.apiary.io/#reference/collections/specific-collection-operations/create-collection|API Call}
-     * @param {Object} params={} - An object containing the id of the desired collection.
-     * @param {String} params.name - The name of the desired collection.
-     * @param {String} params.description - The description of the desired collection.
-     * @return {Promise} Response - Returns a Promise that, when fulfilled, will either return an Object with the
-     * response or an Error with the problem.
-     */
-    saveNewCollection(params = {}) {
-        if (!params.name) {
-            return rejectValidation('collection', 'name');
-        }
-        return this.api.send('POST', 'v4/collections/', params);
-    }
-
-    /**
-     * Add assets to the desired collection.
-     * @see {@link http://docs.bynder.apiary.io/#reference/collections/specific-collection-operations/add-asset-to-a-collection|API Call}
-     * @param {Object} params={} - An object containing the id of the desired collection.
-     * @param {String} params.id - The id of the shared collection.
-     * @param {String} params.data - JSON-serialised list of asset ids to add.
-     * @return {Promise} Response - Returns a Promise that, when fulfilled, will either return an Object with the
-     * response or an Error with the problem.
-     */
-    addMediaToCollection({ id, data } = {}) {
-        if (!id) {
-            return rejectValidation('collection', 'id');
-        }
-        if (!data) {
-            return rejectValidation('collection', 'data');
-        }
-        return this.api.send('POST', `v4/collections/${id}/media/`, { data: JSON.stringify(data) });
-    }
-
-    /**
-     * Remove assets from desired collection.
-     * @see {@link http://docs.bynder.apiary.io/#reference/collections/specific-collection-operations/remove-asset-from-a-collection|API Call}
-     * @param {Object} params={} - An object containing the id of the desired collection and deleteIds of assets.
-     * @param {String} params.id - The id of the shared collection.
-     * @param {String} params.deleteIds - Asset ids to remove from the collection
-     * @return {Promise} Response - Returns a Promise that, when fulfilled, will either return an Object with the
-     * response or an Error with the problem.
-     */
-    deleteMediaFromCollection({ id, deleteIds } = {}) {
-        if (!id) {
-            return rejectValidation('collection', 'id');
-        }
-        if (!deleteIds) {
-            return rejectValidation('collection', 'deleteIds');
-        }
-        return this.api.send('DELETE', `v4/collections/${id}/media/`, {
-            deleteIds: Array.isArray(deleteIds) ? deleteIds.join(',') : deleteIds
-        });
-    }
-
-    /**
-     * Share the collection to the recipients provided.
-     * @see {@link http://docs.bynder.apiary.io/#reference/collections/specific-collection-operations/share-collection|API Call}
-     * @param {Object} params={} - An object containing the id of the desired collection.
-     * @param {String} params.id - The id of the shared collection.
-     * @param {String} params.recipients - The email addressed of the recipients.
-     * @param {String} params.collectionOptions - The recipent right of the shared collection: view, edit
-     * @return {Promise} Collection - Returns a Promise that, when fulfilled, will either return an Object with the
-     * collection or an Error with the problem.
-     */
-    shareCollection({ id, ...params } = {}) {
-        if (!id) {
-            return rejectValidation('collection', 'id');
-        }
-        if (!params.recipients) {
-            return rejectValidation('collection', 'recipients');
-        }
-        if (!params.collectionOptions) {
-            return rejectValidation('collection', 'collectionOptions');
-        }
-
-        return this.api.send('POST', `v4/collections/${id}/share/`, params);
-    }
-
-    /**
-     * Get a list of brands and subbrands
-     * @see {@link https://bynder.docs.apiary.io/#reference/security-roles/specific-security-profile/retrieve-brands-and-subbrands}
-     * @return {Promise}
-     */
-    getBrands() {
-        return this.api.send('GET', 'v4/brands/');
-    }
-
-    /**
-     * Gets the closest Amazon S3 bucket location to upload to.
-     * @see {@link https://bynder.docs.apiary.io/#reference/upload-assets/1-get-closest-amazons3-upload-endpoint/get-closest-amazons3-upload-endpoint}
-     * @return {Promise} Amazon S3 location url string.
-     */
-    getClosestUploadEndpoint() {
-        return this.api.send('GET', 'upload/endpoint');
-    }
-
-    /**
-     * Starts the upload process. Registers a file upload with Bynder and returns authorisation information to allow
-     * uploading to the Amazon S3 bucket-endpoint.
-     * @see {@link https://bynder.docs.apiary.io/#reference/upload-assets/2-initialise-upload/initialise-upload}
-     * @param {String} filename - filename
-     * @return {Promise} Relevant S3 file information, necessary for the file upload.
-     */
-    initUpload(filename) {
-        if (!filename) {
-            return rejectValidation('upload', 'filename');
-        }
-        return this.api.send('POST', 'upload/init', { filename });
-    }
-
-    /**
-     * Registers a temporary chunk in Bynder.
-     * @see {@link https://bynder.docs.apiary.io/#reference/upload-assets/3-upload-file-in-chunks-and-register-every-uploaded-chunk/register-uploaded-chunk}
-     * @param {Object} init - result from init upload
-     * @param {Number} chunkNumber - chunk number
-     * @return {Promise}
-     */
-    registerChunk(init, chunkNumber) {
-        const { s3file, s3_filename: filename } = init;
-        const { uploadid, targetid } = s3file;
-        return this.api.send('POST', 'v4/upload/', {
-            id: uploadid,
-            targetid,
-            filename: `${filename}/p${chunkNumber}`,
-            chunkNumber
-        });
-    }
-
-    /**
-     * Finalises the file upload when all chunks finished uploading and registers it in Bynder.
-     * @see {@link https://bynder.docs.apiary.io/#reference/upload-assets/4-finalise-a-completely-uploaded-file/finalise-a-completely-uploaded-file}
-     * @param {Object} init - Result from init upload
-     * @param {String} fileName - Original file name
-     * @param {Number} chunks - Number of chunks
-     * @return {Promise}
-     */
-    finaliseUpload(init, filename, chunks) {
-        const { s3file, s3_filename: s3filename } = init;
-        const { uploadid, targetid } = s3file;
-        return this.api.send('POST', `v4/upload/${uploadid}/`, {
-            targetid,
-            s3_filename: `${s3filename}/p${chunks}`,
-            original_filename: filename,
-            chunks
-        });
-    }
-
-    /**
-     * Checks if the files have finished uploading.
-     * @see {@link https://bynder.docs.apiary.io/#reference/upload-assets/5-poll-processing-state-of-finalised-files/retrieve-entry-point}
-     * @param {String[]} importIds - The import IDs of the files to be checked.
-     * @return {Promise}
-     */
-    pollUploadStatus(importIds) {
-        return this.api.send('GET', 'v4/upload/poll/', { items: importIds.join(',') });
-    }
-
-    /**
-     * Resolves once assets are uploaded, or rejects after 60 attempts with 2000ms between them
-     * @param {String[]} importIds - The import IDs of the files to be checked.
-     * @return {Promise}
-     */
-    waitForUploadDone(importIds) {
-        const POLLING_INTERVAL = 2000;
-        const MAX_POLLING_ATTEMPTS = 60;
-        const pollUploadStatus = this.pollUploadStatus.bind(this);
-        return new Promise((resolve, reject) => {
-            let attempt = 0;
-            (function checkStatus() {
-                pollUploadStatus(importIds).then((pollStatus) => {
-                    if (pollStatus !== null) {
-                        const { itemsDone, itemsFailed } = pollStatus;
-                        if (itemsDone.length === importIds.length) {
-                            // done !
-                            return resolve({ itemsDone });
-                        }
-                        if (itemsFailed.length > 0) {
-                            // failed
-                            return reject({ itemsFailed });
-                        }
-                    }
-                    if (++attempt > MAX_POLLING_ATTEMPTS) {
-                        // timed out
-                        return reject(new Error(`Stopped polling after ${attempt} attempts`));
-                    }
-                    return setTimeout(checkStatus, POLLING_INTERVAL);
-                }).catch(reject);
-            }());
-        });
-    }
-
-    /**
-     * Saves a media asset in Bynder. If media id is specified in the data a new version of the asset will be saved.
-     * Otherwise a new asset will be saved.
-     * @see {@link https://bynder.docs.apiary.io/#reference/upload-assets/4-finalise-a-completely-uploaded-file/save-as-a-new-asset}
-     * @param {Object} data - Asset data
-     * @return {Promise}
-     */
-    saveAsset(data) {
-        const { brandId, mediaId } = data;
-        if (!brandId) {
-            return rejectValidation('upload', 'brandId');
-        }
-        const saveURL = mediaId ? `v4/media/${mediaId}/save/` : 'v4/media/save/';
-
-        return this.api.send('POST', saveURL, data);
-    }
-
-    /**
-     * Uploads arbirtrarily sized buffer or stream file to provided S3 endpoint in chunks and registers each chunk to Bynder.
-     * Resolves the passed init result and final chunk number.
-     * @param {Object} file ={} - An object containing the id of the desired collection.
-     * @param {String} file.filename - The file name of the file to be saved
-     * @param {Buffer|Readable} file.body - The file to be uploaded. Can be either buffer or a read stream.
-     * @param {Number} file.length - The length of the file to be uploaded
-     * @param {string} endpoint - S3 endpoint url
-     * @param {Object} init - Result from init upload
-     * @return {Promise}
-     */
-    uploadFileInChunks(file, endpoint, init) {
-        const { body } = file;
-        const bodyType = bodyTypes.get(body);
-        const length = getLength(file);
-        const CHUNK_SIZE = 1024 * 1024 * 5;
-        const chunks = Math.ceil(length / CHUNK_SIZE);
-
-        const registerChunk = this.registerChunk.bind(this);
-        const uploadPath = init.multipart_params.key;
-
-        const uploadChunkToS3 = (chunkData, chunkNumber) => {
-            const form = new FormData();
-            const params = Object.assign(init.multipart_params, {
-                name: `${basename(uploadPath)}/p${chunkNumber}`,
-                chunk: chunkNumber,
-                chunks,
-                Filename: `${uploadPath}/p${chunkNumber}`,
-                key: `${uploadPath}/p${chunkNumber}`
-            });
-            Object.keys(params).forEach((key) => {
-                form.append(key, params[key]);
-            });
-            form.append('file', chunkData);
-            let opts;
-            if (typeof window !== 'undefined') {
-                opts = {}; // With browser based FormData headers are taken care of automatically
-            } else {
-                opts = {
-                    headers: Object.assign(form.getHeaders(), {
-                        'content-length': form.getLengthSync()
-                    })
-                };
->>>>>>> d9f92623
             }
             return setTimeout(checkStatus, POLLING_INTERVAL);
           })
@@ -1716,7 +895,6 @@
             "content-length": form.getLengthSync()
           })
         };
-<<<<<<< HEAD
       }
       return axios.post(endpoint, form, opts);
     };
@@ -1753,92 +931,6 @@
       return uploadChunkToS3(chunkData, newChunkNumber)
         .then(() => {
           return registerChunk(init, newChunkNumber);
-=======
-
-        function delay(ms) {
-            return new Promise((resolve) => { setTimeout(resolve, ms); });
-        }
-
-         // sequentially upload chunks to AWS, then register them
-        function nextChunk(chunkNumber) {
-            if (chunkNumber >= chunks) {
-                return Promise.resolve({ init, chunkNumber });
-            }
-            let chunkData;
-            if (bodyType === bodyTypes.STREAM) {
-                // handle stream data
-                chunkData = body.read(CHUNK_SIZE);
-                if (chunkData === null) {
-                    // our read stream is not done yet reading
-                    // let's wait for a while...
-                    return delay(50).then(() => { return nextChunk(chunkNumber); });
-                }
-            } else {
-                // handle buffer/blob data
-                const start = chunkNumber * CHUNK_SIZE;
-                const end = Math.min(start + CHUNK_SIZE, length);
-                chunkData = body.slice(start, end);
-            }
-            const newChunkNumber = chunkNumber + 1;
-            return uploadChunkToS3(chunkData, newChunkNumber)
-                .then(() => { return registerChunk(init, newChunkNumber); })
-                .then(() => { return nextChunk(newChunkNumber); });
-        }
-        return nextChunk(0);
-    }
-
-    /**
-     * Uploads an arbitrarily sized buffer or stream file and returns the uploaded asset information
-     * @see {@link https://bynder.docs.apiary.io/#reference/upload-assets}
-     * @param {Object} file={} - An object containing the id of the desired collection.
-     * @param {String} file.filename - The file name of the file to be saved
-     * @param {Buffer|Readable} file.body - The file to be uploaded. Can be either buffer or a read stream.
-     * @param {Number} file.length - The length of the file to be uploaded
-     * @param {Object} file.data={} - An object containing the assets' attributes
-     * @return {Promise} The information of the uploaded file, including IDs and all final file urls.
-     */
-    uploadFile(file) {
-        const { body, filename, data } = file;
-        const { brandId } = data;
-        const bodyType = bodyTypes.get(body);
-        const length = getLength(file);
-
-        if (!brandId) {
-            return rejectValidation('upload', 'brandId');
-        }
-        if (!filename) {
-            return rejectValidation('upload', 'filename');
-        }
-        if (!body || !bodyType) {
-            return rejectValidation('upload', 'body');
-        }
-        if (!length || typeof length !== 'number') {
-            return rejectValidation('upload', 'length');
-        }
-
-        const getClosestUploadEndpoint = this.getClosestUploadEndpoint.bind(this);
-        const initUpload = this.initUpload.bind(this);
-        const uploadFileInChunks = this.uploadFileInChunks.bind(this);
-        const finaliseUpload = this.finaliseUpload.bind(this);
-        const saveAsset = this.saveAsset.bind(this);
-        const waitForUploadDone = this.waitForUploadDone.bind(this);
-
-        return Promise.all([
-            getClosestUploadEndpoint(),
-            initUpload(filename)
-        ])
-        .then((res) => {
-            const [endpoint, init] = res;
-            return uploadFileInChunks(file, endpoint, init);
-        })
-        .then((uploadResponse) => {
-            const { init, chunkNumber } = uploadResponse;
-            return finaliseUpload(init, filename, chunkNumber);
-        })
-        .then((finalizeResponse) => {
-            const { importId } = finalizeResponse;
-            return waitForUploadDone([importId]);
->>>>>>> d9f92623
         })
         .then(() => {
           return nextChunk(newChunkNumber);
